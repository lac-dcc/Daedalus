--- conflicted
+++ resolved
@@ -997,12 +997,19 @@
                               exit);
 }
 
-<<<<<<< HEAD
-/// Outlines the given slice into a standalone Function, which
-/// encapsulates the computation of the original value in
-/// regards to which the slice was created.
-Function *ProgramSlice::outline() {
-
+/**
+ * @brief Outlines the given slice into a standalone Function.
+ *
+ * @details This function creates a new standalone function (delegate function) that encapsulates
+ * the computation of the original value with respect to which the slice was created.
+ * The delegate function is given a unique name to avoid naming conflicts, considering
+ * the original function and the initial instruction from which the slice was derived.
+ * The function type and arguments are derived from the dependencies (_depArgs) of the
+ * slice, and its return type is determined based on the type of the initial instruction.
+ *
+ * @return The newly created delegate Function that encapsulates the slice.
+ */
+Function* ProgramSlice::outline() {
     if (_instsInSlice.size() <= 1) {
         LLVM_DEBUG(
             dbgs() << "\033[31m"
@@ -1011,22 +1018,6 @@
                    << "\033[0m");
         return NULL;
     }
-
-=======
-/**
- * @brief Outlines the given slice into a standalone Function.
- *
- * @details This function creates a new standalone function (delegate function) that encapsulates
- * the computation of the original value with respect to which the slice was created.
- * The delegate function is given a unique name to avoid naming conflicts, considering
- * the original function and the initial instruction from which the slice was derived.
- * The function type and arguments are derived from the dependencies (_depArgs) of the
- * slice, and its return type is determined based on the type of the initial instruction.
- *
- * @return The newly created delegate Function that encapsulates the slice.
- */
-Function* ProgramSlice::outline() {
->>>>>>> 8369c833
     StructType *thunkStructType = getThunkStructType(false);
     PointerType *thunkStructPtrType = thunkStructType->getPointerTo();
 
@@ -1092,9 +1083,6 @@
     return F;
 }
 
-<<<<<<< HEAD
-std::map<Instruction *, Instruction *> ProgramSlice::getInstructionInSlice() {
-=======
 /**
  * @brief Retrieves the mapping of original instructions to their corresponding
  *        instructions in the sliced function.
@@ -1107,6 +1095,5 @@
  *         the sliced function.
  */
 std::map<Instruction *, Instruction *> ProgramSlice::getInstructionInSlice(){
->>>>>>> 8369c833
     return _Imap;
 }