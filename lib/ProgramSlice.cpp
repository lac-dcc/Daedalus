/**
 *  @file   ProgramSlice.cpp
 *  @brief  Daedalus' Program Slicer Source File
 *  @author Compilers Lab (UFMG)
 *  @date   2024-07-08
 ***********************************************/
#include "ProgramSlice.h"
#include "debugCommon.h"
// #include "DebugUtils.h"

#include <map>
#include <queue>
#include <set>
#include <tuple>
#include <unordered_map>
#include <utility>

#include "llvm/ADT/Statistic.h"
#include "llvm/Analysis/AliasSetTracker.h"
#include "llvm/Analysis/CaptureTracking.h"
#include "llvm/Analysis/LoopInfo.h"
#include "llvm/Analysis/MemoryLocation.h"
#include "llvm/Analysis/PostDominators.h"
#include "llvm/Analysis/TargetLibraryInfo.h"
#include "llvm/Analysis/TargetTransformInfo.h"
#include "llvm/Analysis/ValueTracking.h"
#include "llvm/IR/Argument.h"
#include "llvm/IR/BasicBlock.h"
#include "llvm/IR/CFG.h"
#include "llvm/IR/Dominators.h"
#include "llvm/IR/Function.h"
#include "llvm/IR/IRBuilder.h"
#include "llvm/IR/InstIterator.h"
#include "llvm/IR/Instruction.h"
#include "llvm/IR/Instructions.h"
#include "llvm/IR/Module.h"
#include "llvm/IR/PassManager.h"
#include "llvm/IR/Verifier.h"
#include "llvm/Support/Casting.h"
#include "llvm/Support/Debug.h"
#include "llvm/Support/raw_ostream.h"
#include "llvm/Transforms/Utils/Local.h"

#include <random>

#define DEBUG_TYPE "ProgramSlice"

using namespace llvm;

/**
 * @brief Returns the block whose predicate should control the phi-functions in
 * the given basic block.
 *
 * @details This function determines the controlling block for the phi-functions
 * in the specified basic block (BB). It traverses the dominator tree (DT) to
 * find a block that does not dominate BB in the post-dominator tree (PDT).
 *
 * @param BB The basic block for which to find the controlling block.
 * @param DT The dominator tree.
 * @param PDT The post-dominator tree.
 * @return A pointer to the controlling basic block, or NULL if no such block is
 * found.
 */
static const BasicBlock *getController(const BasicBlock *BB, DominatorTree &DT,
                                       PostDominatorTree &PDT) {
  const DomTreeNode *dom_node = DT.getNode(BB);
  while (dom_node) {
    const BasicBlock *dom_BB = dom_node->getBlock();
    if (!PDT.dominates(BB, dom_BB)) {
      return dom_BB;
    } else {
      dom_node = dom_node->getIDom();
    }
  }
  return nullptr;
}

/**
 * @brief Returns the predicate of the given basic block, which will be used to
 * gate another basic block's phi-functions.
 *
 * @details This function retrieves the condition that will gate the
 * phi-functions of another basic block. It examines the terminator instruction
 * of the given basic block (BB) and extracts the condition from a branching
 * instruction.
 *
 * @param BB The basic block whose predicate is to be returned.
 * @return A pointer to the condition value, or nullptr if no valid condition is
 * found.
 */
static const Value *getGate(const BasicBlock *BB) {
  const Value *condition;

  const Instruction *terminator = BB->getTerminator();
  if (const BranchInst *BI = dyn_cast<BranchInst>(terminator)) {
    assert(BI->isConditional() && "Unconditional terminator!");
    condition = BI;
  }

  else if (const SwitchInst *SI = dyn_cast<SwitchInst>(terminator)) {
    condition = SI;
  }

  return condition;
}

/**
 * @brief Computes the gates for all basic blocks in the slice.
 *
 * @details This function calculates the gating conditions for each basic block
 * in a function. It constructs a map where each basic block is associated with
 * a vector of gating conditions. The gating conditions are derived from the
 * dominator and post-dominator trees of the function.
 *
 * @param F The function for which to compute the gates.
 * @return An unordered map where each basic block is mapped to a vector of its
 * gating conditions.
 */
static const std::unordered_map<const BasicBlock *, SmallVector<const Value *>>
computeGates(Function &F) {
  DominatorTree DT(F);
  PostDominatorTree PDT(F);

  std::unordered_map<const BasicBlock *, SmallVector<const Value *>> gates;
  for (const BasicBlock &BB : F) {
    SmallVector<const Value *> BB_gates;
    const unsigned num_preds = pred_size(&BB);
    if (num_preds > 1) {
      // Uncomment the following line for debugging, only when needed in a non
      // highly optimized build!

      // LLVM_DEBUG(dbgs() << BB.getName() << ":\n");

      for (const BasicBlock *pred : predecessors(&BB)) {
        // LLVM_DEBUG(dbgs() << " - " << pred->getName() << " -> ");

        if (DT.dominates(pred, &BB) && !PDT.dominates(&BB, pred)) {
          // LLVM_DEBUG(dbgs() << " DOM " << getGate(pred)->getName() << " ->");

          BB_gates.push_back(getGate(pred));
        } else {
          const BasicBlock *ctrl_BB = getController(pred, DT, PDT);
          if (ctrl_BB) {
            // LLVM_DEBUG(dbgs() << " R-CTRL " << "CTRL_BB: " <<
            // ctrl_BB->getName()
            //                   << " " << getGate(ctrl_BB)->getName());
            BB_gates.push_back(getGate(ctrl_BB));
          }
        }
        // LLVM_DEBUG(dbgs() << ";\n");
      }
    }
    gates.emplace(std::make_pair(&BB, BB_gates));
  }

  return gates;
}

struct dataDependence {
  std::set<const BasicBlock *> BBs;
  std::set<const Value *> dependences;
  std::vector<std::pair<Type *, StringRef>> typeAndName;
  bool phiCrit;
  std::set<Value *> phiOnArgs;
  ~dataDependence() {
    LOG_SET_INFO(dataDependence, BBs);
    LOG_SET_INFO(dataDependence, dependences);
    LOG_SET_INFO(dataDependence, phiOnArgs);
  }
};

struct Status {
  bool status;
  std::string msg;
};

/**
 * @brief Computes the backwards data dependences for the given instruction.
 *
 * @details This function determines which instructions should be part of the
 * slice by computing the backwards data dependences for the specified
 * instruction. It uses phi-function gate information contained in the provided
 * gates to track control dependencies as data dependences. This comprehensive
 * approach is sufficient to compute all dependencies necessary for building a
 * slice.
 *
 * @param I The instruction for which to compute data dependences.
 * @param gates A map of basic blocks to their corresponding gating values.
 * @return A tuple containing the set of basic blocks, the set of dependencies,
 * the vector of phi-function arguments, and a boolean flag indicating if the
 * criterion is a phi-node.
 */
std::pair<Status, dataDependence> get_data_dependences_for(
    Instruction &I,
    std::unordered_map<const BasicBlock *, SmallVector<const Value *>> &gates,
    Function &F, FunctionAnalysisManager &FAM) {

  std::set<const Value *> deps;
  std::set<const BasicBlock *> BBs;
  std::set<const Value *> visited;
  std::queue<const Value *> worklist;
  std::vector<std::pair<Type *, StringRef>> phiArguments;
  std::set<Value *> phiOnArgs;
  Status status = {true, ""};
  bool phiCrit = false;

  worklist.push(&I);
  deps.insert(&I);
  visited.insert(&I);

  while (!worklist.empty()) {
    const Value *cur = worklist.front();
    worklist.pop();

    deps.insert(cur);
    visited.insert(cur);

    if (const Instruction *dep = dyn_cast<Instruction>(cur)) {
      assert(dep->getParent() && "Instruction has no parent basic block");
      assert(dep->getType() && "Instruction has null type");

      BBs.insert(dep->getParent());

      bool continueProcessing = true;
      for (const Use &U : dep->operands()) {
        assert(U.get() && "Found null operand in an instruction");

        if (isa<GlobalVariable>(U.get())) {
          status = {false, "Some dependency is on a Global Variable."};
          continueProcessing = false;
          break;
        }
        // assert(!isa<GlobalVariable>(U.get()) && "Found global variable
        // operand in an instruction");

        if (!isa<Instruction>(U) && !isa<Argument>(U)) continue;

        if (visited.count(U)) {
          if (isa<PHINode>(U) && U == &I) {
            deps.clear();
            Argument *arg = new Argument(U->getType(), U->getName());
            deps.insert(arg);
            deps.insert(&I);
            while (!worklist.empty()) worklist.pop();
            phiCrit = true;
            break;
          }
          continue;
        }

        LoopInfo &loopInfo = FAM.getResult<LoopAnalysis>(F);
        Loop *loop = loopInfo.getLoopFor(I.getParent());

        if (loop) {
          if (const PHINode *phi = dyn_cast<PHINode>(U)) {
            BasicBlock *header = loop->getHeader();
            if (!header) {
              LLVM_DEBUG(errs()
                         << "Loop does not have a header in " << F.getName());
            } else if (phi->getParent() == header) {
              phiOnArgs.insert(const_cast<Value *>(U.get()));
              visited.insert(U);
              continue;
            }
            LLVM_DEBUG(dbgs() << "Inside loop, but not in header\n");
          } else if (Instruction *inst = dyn_cast<Instruction>(U)) {
            if (!loop->contains(inst->getParent())) {
              phiOnArgs.insert(const_cast<Value *>(U.get()));
              visited.insert(U);
              continue;
            }
          }
        }

        visited.insert(U);
        worklist.push(U);
      }

      if (!continueProcessing) break;
    }

    if (phiCrit) break;

    if (const PHINode *phi = dyn_cast<PHINode>(cur)) {
      for (const BasicBlock *BB : phi->blocks()) {
        BBs.insert(BB);
      }

      for (const Value *gate : gates[phi->getParent()]) {
        if (gate && !visited.count(gate)) {
          worklist.push(gate);
        }
      }
    }
  }
<<<<<<< HEAD
  LOG_SET_INFO(get_data_dependences_for, visited);
  dataDependence ret = {BBs, deps, phiArguments, phiCrit, phiOnArgs};
  return {status, ret};
=======

  dataDependence result = {BBs, deps, phiArguments, phiCrit, phiOnArgs};
  return {status, result};
>>>>>>> 055084e3
}

/**
 * @brief Constructs a ProgramSlice object.
 *
 * @details This constructor initializes a ProgramSlice object by computing the
 * data and control dependencies of the given initial instruction within the
 * context of the specified function and post-dominator tree. It sets up the
 * necessary structures for representing the program slice, including the set of
 * instructions in the slice, dependency arguments, phi-function types, and
 * basic blocks in the slice. It also pre-computes struct types to avoid
 * redundant type creation and computes attractor blocks.
 *
 * @param Initial The initial instruction to be sliced.
 * @param F The function containing the initial instruction.
 * @param PDT The post-dominator tree of the function.
 */
ProgramSlice::ProgramSlice(Instruction &Initial, Function &F,
                           FunctionAnalysisManager &FAM,
                           std::set<BasicBlock *> &tryCatchBlocks)
    : _initial(&Initial), _parentFunction(&F) {

  assert(Initial.getParent()->getParent() == &F &&
         "Slicing instruction from different function!");

  std::unordered_map<const BasicBlock *, SmallVector<const Value *>> gates =
      computeGates(F);
  auto [check, data] = get_data_dependences_for(Initial, gates, F, FAM);

  for (auto &BB : data.BBs) {
    if (tryCatchBlocks.count(const_cast<BasicBlock *>(BB))) {
      _canOutline.first = false;
      _canOutline.second = "Slice contains try-catch blocks.";
      break;
    }
  }

  if (!check.status) {
    _canOutline.first = check.status;
    _canOutline.second = check.msg;
    return;
  }

  _phiCrit = data.phiCrit;

  std::set<const Instruction *> instsInSlice;
  SmallVector<Value *> depArgs;

  for (auto &val : data.dependences) {
    if (Argument *A = dyn_cast<Argument>(const_cast<Value *>(val))) {
      depArgs.push_back(A);
    } else if (const Instruction *I = dyn_cast<Instruction>(val)) {
      instsInSlice.insert(I);
    }
  }

  for (auto &val : data.phiOnArgs) depArgs.push_back(val);

  if (isa<ReturnInst>(_initial)) {
    Value *FreturnValue = dyn_cast<ReturnInst>(_initial)->getReturnValue();
    _instRetValue = dyn_cast<Instruction>(FreturnValue);
  } else {
    _instRetValue = dyn_cast<Instruction>(_initial);
  }

  _instsInSlice = instsInSlice;
  _depArgs = depArgs;
  _phiDepArgs = data.typeAndName;
  _BBsInSlice = data.BBs;

  computeAttractorBlocks();
}

/**
 * @brief Computes the attractor blocks (first dominator) for each basic
 * block in the original function.
 *
 * @details This function calculates and stores the attractor blocks for
 * each basic block in the original function `_parentFunction`. An attractor
 * block is the immediate dominator (first dominator) of a basic block that
 * controls the flow into the basic block. The computed map of basic blocks
 * to their attractors is used to reroute control flow in the outlined
 * delegate function.
 *
 * @note The function assumes that `_BBsInSlice` contains the set of basic
 * blocks that are part of the program slice. Post-dominator tree (`PDT`) is
 * used to efficiently compute dominator information.
 */
void ProgramSlice::computeAttractorBlocks() {
  PostDominatorTree PDT(*_parentFunction);
  std::map<const BasicBlock *, const BasicBlock *> attractors;

  for (const BasicBlock &BB : *_parentFunction) {
    if (attractors.count(&BB) > 0) {
      continue;
    }

    if (_BBsInSlice.count(&BB) > 0) {
      attractors[&BB] = &BB;
      continue;
    }

    DomTreeNode *OrigBB = PDT.getNode(&BB);
    DomTreeNode *Cand = OrigBB->getIDom();
    while (Cand != nullptr) {
      if (_BBsInSlice.count(Cand->getBlock()) > 0) {
        break;
      }
      Cand = Cand->getIDom();
    }
    if (Cand) {
      attractors[&BB] = Cand->getBlock();
    }
  }
  _attractors = attractors;
}

/**
 * @brief Adds branches from immediate dominators which existed in the
 * original function to the slice.
 *
 * @details This function traverses the dominator tree starting from the
 * current node `cur`. For each child node `child`, it recursively adds
 * branches to the slice if both `child` and its parent are part of
 * `_BBsInSlice`, indicating they are part of the program slice. It uses
 * `_origToNewBBmap` to map original basic blocks to their corresponding new
 * blocks in the slice.
 *
 * @param cur The current node in the dominator tree.
 * @param parent The parent node in the dominator tree.
 * @param visited Set of visited dominator tree nodes to avoid reprocessing.
 */
void ProgramSlice::addDomBranches(DomTreeNode *cur, DomTreeNode *parent,
                                  std::set<DomTreeNode *> &visited) {
  if (_BBsInSlice.count(cur->getBlock())) {
    parent = cur;
  }

  for (DomTreeNode *child : *cur) {
    if (!visited.count(child)) {
      visited.insert(child);
      addDomBranches(child, parent, visited);
    }
    if (_BBsInSlice.count(child->getBlock()) && parent) {
      BasicBlock *parentBB = _origToNewBBmap[parent->getBlock()];
      BasicBlock *childBB = _origToNewBBmap[child->getBlock()];
      if (parentBB->getTerminator() == nullptr) {
        BranchInst *newBranch = BranchInst::Create(childBB, parentBB);
      }
    }
  }
}

/**
 * @brief Updates PHINodes after cloning to remove incoming blocks not
 * included in the slice.
 *
 * @details When cloning PHINodes from the original function to the new
 * function (slice), some PHINodes may have leftover incoming blocks which
 * were not included in the slice. This function removes these incoming
 * blocks from PHINodes, ensuring consistency in the slice.
 *
 * @param F The function whose PHINodes need to be updated.
 */
void updatePHINodes(Function *F) {
  for (BasicBlock &BB : *F) {
    std::set<BasicBlock *> preds(pred_begin(&BB), pred_end(&BB));
    for (auto I_it = BB.begin(); I_it != BB.end();) {
      PHINode *PN = dyn_cast<PHINode>(I_it);
      if (!PN) {
        break;
      }
      ++I_it;
      std::set<BasicBlock *> S;
      for (unsigned PI = 0, PE = PN->getNumIncomingValues(); PI != PE; ++PI) {
        BasicBlock *incBB = PN->getIncomingBlock(PI);
        S.insert(incBB);
      }
      for (auto incBB : S) {
        if (incBB && !preds.count(incBB)) {
          PN->removeIncomingValue(incBB);
        }
      }
      LOG_SET_INFO(updatePHINodes, S);
    }
    LOG_SET_INFO(updatePHINodes, preds);
  }
}

/**
 * @brief Reroutes branches in the slice to properly build control flow in
 * the delegate function.
 *
 * @details This function reroutes branches in the sliced function to ensure
 * that the control flow of the delegate function is correctly constructed
 * after instructions and basic blocks from the original function have
 * possibly been removed during slicing.
 *
 * @param F The function representing the sliced version of the original
 * function.
 */
void ProgramSlice::rerouteBranches(Function *F) {
  DominatorTree DT(*_parentFunction);
  std::set<DomTreeNode *> visited;
  DomTreeNode *parent = nullptr;

  DomTreeNode *init = DT.getRootNode();
  visited.insert(init);
  if (_BBsInSlice.count(init->getBlock())) {
    parent = init;
  }

  // Visit blocks recursively in order of dominance. If BB1 and BB2 are in
  // slice, BB1 IDom BB2, and BB1 has no terminator, create branch BB1->BB2
  addDomBranches(init, parent, visited);
  LOG_SET_INFO(rerouteBranches, visited);

  // Save list of PHI nodes to update. Old blocks should be replaced by
  // new blocks as predecessors in merging values. We store PHIs to update
  // at the end of the function to avoid invalidating iterators if we
  // modify in-place.
  std::map<PHINode *, std::pair<BasicBlock *, BasicBlock *>> PHIsToUpdate;

  // Add an unreachable block to be the target of branches that should
  // be removed.
  BasicBlock *unreachableBlock =
      BasicBlock::Create(F->getContext(), "_daedalus_unreachable", F);
  UnreachableInst *unreach =
      new UnreachableInst(F->getContext(), unreachableBlock);

  // Now iterate over every block in the slice...
  Instruction *terminator = nullptr;
  for (BasicBlock &BB : *F) {
    terminator = BB.getTerminator();
    // If block still has no terminator, create an unconditional branch
    // routing it to its attractor.
    if (terminator == nullptr) {
      const BasicBlock *parentBB = _newToOrigBBmap[&BB];
      if (const BranchInst *origBranch =
              dyn_cast<BranchInst>(parentBB->getTerminator())) {
        for (const BasicBlock *suc : origBranch->successors()) {
          BasicBlock *newTarget = _origToNewBBmap[_attractors[suc]];
          if (!newTarget) {
            continue;
          }

          BranchInst::Create(newTarget, &BB);

          // If new successor has any PHINodes that merged a path from
          // a block that was dominated by this block, update its
          // incoming block to be this instead.
          for (Instruction &I : *newTarget) {
            if (!isa<PHINode>(I)) {
              continue;
            }
            PHINode *phi = cast<PHINode>(&I);
            for (BasicBlock *newTargetPHIBB : phi->blocks()) {
              if (newTargetPHIBB->getParent() != F) {
                DomTreeNode *OrigBB = DT.getNode(newTargetPHIBB);
                DomTreeNode *Cand = OrigBB->getIDom();
                while (Cand != nullptr) {
                  if (Cand->getBlock() == parentBB) {
                    break;
                  }
                  Cand = Cand->getIDom();
                }
                if (Cand) {
                  phi->replaceIncomingBlockWith(newTargetPHIBB, &BB);
                }
              }
            }
          }
          break;
        }
      }
    } else {
      // Otherwise, the block's original branch was part of the slice...
      if (BranchInst *BI = dyn_cast<BranchInst>(terminator)) {
        for (unsigned int idx = 0; idx < BI->getNumSuccessors(); ++idx) {
          BasicBlock *suc = BI->getSuccessor(idx);
          if (suc->getParent() == F) {
            continue;
          }
          const BasicBlock *attractor = _attractors[suc];
          BasicBlock *newSucc = _origToNewBBmap[attractor];

          if (!newSucc) {
            suc->replaceUsesWithIf(unreachableBlock, [F](Use &U) {
              auto *UserI = dyn_cast<Instruction>(U.getUser());
              return UserI && UserI->getParent()->getParent() == F;
            });
            BI->setSuccessor(idx, unreachableBlock);
            continue;
          }

          BI->setSuccessor(idx, newSucc);

          for (Instruction &I : *newSucc) {
            if (!isa<PHINode>(I)) {
              continue;
            }
            PHINode *phi = cast<PHINode>(&I);
            phi->replaceIncomingBlockWith(suc, &BB);
          }
        }
      } else if (SwitchInst *SI = dyn_cast<SwitchInst>(terminator)) {
        for (unsigned int idx = 0; idx < SI->getNumSuccessors(); ++idx) {
          BasicBlock *suc = SI->getSuccessor(idx);
          if (suc->getParent() == F) {
            continue;
          }
          const BasicBlock *attractor = _attractors[suc];
          BasicBlock *newSucc = _origToNewBBmap[attractor];

          if (!newSucc) {
            suc->replaceUsesWithIf(unreachableBlock, [F](Use &U) {
              auto *UserI = dyn_cast<Instruction>(U.getUser());
              return UserI && UserI->getParent()->getParent() == F;
            });
            SI->setSuccessor(idx, unreachableBlock);
            continue;
          }

          SI->setSuccessor(idx, newSucc);

          for (Instruction &I : *newSucc) {
            if (!isa<PHINode>(I)) {
              continue;
            }
            PHINode *phi = cast<PHINode>(&I);
            phi->replaceIncomingBlockWith(suc, &BB);
          }
        }
      }
    }
  }

  // If unreachable block was never used, remove it so we avoid mistaking it
  // as a potential entry block (due to it having no predecessors)
  if (unreachableBlock->hasNPredecessors(0)) {
    unreachableBlock->eraseFromParent();
  }

  updatePHINodes(F);

  LLVM_DEBUG({
    dbgs() << "\n\tAttractors:\n";
    for (const auto &pair : _attractors) {
      std::string name = (pair.second) ? pair.second->getName().str() : "null";
      dbgs() << "\t\tBlock: " << pair.first->getName()
             << " -> Attractor: " << name << "\n";
    }

    dbgs() << "\tPredecessors of original function:\n";
    for (const BasicBlock &BB : *_parentFunction) {
      dbgs() << "\t\tBlock: " << BB.getName() << " -> Predecessors: ";
      for (const BasicBlock *pred : predecessors(&BB)) {
        dbgs() << pred->getName() << " ";
      }
      dbgs() << "\n";
    }
    dbgs() << "\tPredecessors of new function:\n";
    for (const BasicBlock &BB : *F) {
      dbgs() << "\t\tBlock: " << BB.getName() << " -> Predecessors: ";
      for (const BasicBlock *pred : predecessors(&BB)) {
        dbgs() << pred->getName() << " ";
      }
      dbgs() << "\n";
    }
  });
}

/**
 * @brief Retrieves the original function arguments as a SmallVector of
 * Values.
 *
 * @details This function returns a SmallVector containing the original
 * function arguments of the ProgramSlice instance.
 *
 * @return SmallVector<Value *> A vector containing the original function
 * arguments.
 */
SmallVector<Value *> ProgramSlice::getOrigFunctionArgs() {
  SmallVector<Value *> args;
  for (auto &arg : _depArgs) {
    args.push_back(cast<Value>(arg));
  }
  return args;
}

/**
 * @brief Inserts a new BasicBlock in Function F corresponding to the
 * originalBB from the original function being sliced.
 *
 * @details This function creates a new BasicBlock in the specified Function
 * F, named after the original BasicBlock originalBB from the original
 * function that is being sliced.
 *
 * @param originalBB The original BasicBlock from the original function to
 * be sliced.
 * @param F The Function where the new BasicBlock will be inserted.
 */
void ProgramSlice::insertNewBB(const BasicBlock *originalBB, Function *F) {
  auto originalName = originalBB->getName();
  std::string newBBName = "sliceclone_" + originalName.str();
  BasicBlock *newBB =
      BasicBlock::Create(F->getParent()->getContext(), newBBName, F);
  _origToNewBBmap.insert(std::make_pair(originalBB, newBB));
  _newToOrigBBmap.insert(std::make_pair(newBB, originalBB));
}

/**
 * @brief Populates function F with BasicBlocks corresponding to the BBs in
 * the original function being sliced which contained instructions included
 * in the slice.
 *
 * @details This function iterates over the BasicBlocks (_BBsInSlice) that
 * are part of the slice and inserts new BasicBlocks with corresponding
 * mappings into the specified Function F.
 *
 * @param F The Function where the new BasicBlocks will be inserted.
 */
void ProgramSlice::populateFunctionWithBBs(Function *F) {
  for (const BasicBlock *BB : _BBsInSlice) {
    insertNewBB(BB, F);
  }
}

/**
 * @brief Adds slice instructions to function F, corresponding to
 * instructions in the original function.
 *
 * @details This function iterates over all instructions in the original
 * function (_parentFunction), checking if each instruction is included in
 * the slice (_instsInSlice). If an instruction is part of the slice, a
 * corresponding cloned instruction is added to the corresponding BasicBlock
 * in function F.
 *
 * @param F The Function where the slice instructions will be populated.
 */
void ProgramSlice::populateBBsWithInsts(Function *F) {
  for (BasicBlock &BB : *_parentFunction) {
    for (Instruction &origInst : BB) {
      if (_instsInSlice.count(&origInst)) {
        Instruction *newInst = origInst.clone();
        newInst->setName(origInst.getName());
        _Imap.insert(std::make_pair(&origInst, newInst));
        IRBuilder<> builder(_origToNewBBmap[&BB]);
        builder.Insert(newInst);
      }
    }
  }
}

/**
 * @brief Fixes the instruction/argument/BB uses in new function F,
 * to use their corresponding versions in the sliced function, rather
 * than the originals from whom they were cloned.
 *
 * @details This function updates the uses of instructions, arguments, and
 * basic blocks in the newly created function F. It replaces uses of
 * original entities with their corresponding cloned entities from the slice
 * (_Imap). For PHINodes, it updates incoming blocks to refer to the new
 * basic blocks
 * (_origToNewBBmap).
 *
 * @param F The Function where uses are reorganized to use cloned entities
 * from the slice.
 */
void ProgramSlice::reorganizeUses(Function *F) {
  IRBuilder<> builder(F->getContext());

  for (auto &pair : _Imap) {
    Instruction *originalInst = pair.first;
    Instruction *newInst = pair.second;

    if (PHINode *PN = dyn_cast<PHINode>(newInst)) {
      for (BasicBlock *BB : PN->blocks()) {
        if (_origToNewBBmap.count(BB)) {
          PN->replaceIncomingBlockWith(BB, _origToNewBBmap[BB]);
        }
      }
    }

    originalInst->replaceUsesWithIf(newInst, [F](Use &U) {
      auto *UserI = dyn_cast<Instruction>(U.getUser());
      return UserI && UserI->getParent()->getParent() == F;
    });
  }
}

/**
 * @brief Adds terminating branches to BasicBlocks in function F,
 * for BBs whose branches were not included in the slice but
 * which are necessary to replicate the control flow of the
 * original function.
 *
 * @details This function iterates through all BasicBlocks in the function
 * F. If a BasicBlock does not already have a terminator instruction, it
 * clones the corresponding terminator from the original BasicBlock (via
 * _newToOrigBBmap) and inserts it into the BasicBlock in F.
 *
 * @param F The Function where missing terminators are added to replicate
 * control flow.
 */
void ProgramSlice::addMissingTerminators(Function *F) {
  for (BasicBlock &BB : *F) {
    if (BB.getTerminator() == nullptr) {
      const Instruction *originalTerminator =
          _newToOrigBBmap[&BB]->getTerminator();
      Instruction *newTerminator = originalTerminator->clone();
      IRBuilder<> builder(&BB);
      builder.Insert(newTerminator);
    }
  }
}

/**
 * @brief Reorders basic blocks in the new function F, ensuring
 * that the sliced function's entry block (the only one with no
 * predecessors) is first in the layout. This is necessary because LLVM
 * assumes the first block of a function is always its entry block.
 *
 * @details This function iterates through all BasicBlocks in the function F
 * to find the one that has no predecessors, which is designated as the
 * entry block of the sliced function. It then moves this block before the
 * current entry block of F to adjust the layout.
 *
 * @param F The Function where basic blocks are reordered to place the entry
 * block first.
 */
void ProgramSlice::reorderBlocks(Function *F) {
  BasicBlock *realEntry = nullptr;
  for (BasicBlock &BB : *F) {
    if (BB.hasNPredecessors(0)) {
      realEntry = &BB;
      break;
    }
  }
  if (realEntry != nullptr) realEntry->moveBefore(&F->getEntryBlock());
}

/**
 * @brief Adjusts references between the function arguments and the operands
 * of the instructions in function F.
 *
 * @details This function iterates through all instructions in the function
 * F. For each instruction, it iterates through its operands and compares
 * their names with the names of the function arguments. If a match is
 * found, it replaces the operand with the corresponding function argument.
 *
 * @param F The Function where references between arguments and instruction
 * operands are adjusted.
 */
void ProgramSlice::replaceArgs(Function *F, DenseMap<Value *, uint> dt) {

  for (Instruction &I : instructions(F)) {
    for (int j = 0; j < I.getNumOperands(); ++j) {
      for (int k = 0; k < F->arg_size(); ++k) {
        auto operand = I.getOperand(j);
        if (dt.count(operand)) {
          I.setOperand(j, F->getArg(dt[operand]));
        }
      }
    }
  };
}

/**
 * @brief A function to simplify basic blocks of a function using the same
 * method as the SimplifyCFGPass
 *
 * @details This function iteratively simplifies the CFG by visiting each
 * basic block and applying the llvm::simplifyCFG function. The process
 * stops when no more changes are made, or up to a maximum of 1000
 * iterations, whichever comes first.
 *
 * @param F Pointer to the Function to be simplified.
 * @param AM Reference to the FunctionAnalysisManager used to retrieve
 * TargetIRAnalysis result.
 */
void ProgramSlice::simplifyCfg(Function *F, FunctionAnalysisManager &AM) {
  auto &TTI = AM.getResult<TargetIRAnalysis>(*F);
  bool changed = false;
  bool localChange = true;

  unsigned iterationsCounter = 0;
  while (localChange) {
    assert(iterationsCounter++ < 1000 &&
           "Iterative simplification didn't converge!");
    localChange = false;
    for (Function::iterator BBIt = F->begin(); BBIt != F->end();) {
      BasicBlock &BB = *BBIt++;
      if (llvm::simplifyCFG(&BB, TTI)) {
        localChange = true;
      }
    }
    changed |= localChange;
  }
}

/**
 * @brief A function to merge two other functions using func-merging pass
 *
 * @details This function runs the MergeFunctions function from the
 * func-merging
 *
 * @param F1 First pointer to the first Function to be merged.
 * @param F2 Second pointer to the first Function to be merged.
 * @return Function Merging Result object
 */
// FunctionMergeResult ProgramSlice::mergeFunctions(Function *F1, Function
// *F2)
// {
//     if (F1->getParent() != F2->getParent())
//         return FunctionMergeResult(F1, F2, nullptr);
//     FunctionMerger Merger(F1->getParent());
//     FunctionMergingOptions Options = FunctionMergingOptions();
//     return Merger.merge(F1, F2, "", Options);
// }

/**
 * @brief Adds a return instruction to function F, returning the computed
 * value of the sliced function.
 *
 * @details This function inserts a return instruction into the exit block
 * of function F. Depending on the type of the initial instruction
 * (_initial), different return scenarios are handled:
 * - If _initial is a ReturnInst, it creates a return instruction returning
 * the value computed by _initial.
 * - If _initial is a CallInst, it checks if the called function has a void
 * return type; if so, it creates a return instruction with a nullptr return
 * value.
 * - If _phiCrit is set, it returns the argument corresponding to the phi
 * instruction criterion.
 *
 * @param F The Function where the return instruction is added.
 * @return The newly created ReturnInst.
 */
ReturnInst *ProgramSlice::addReturnValue(Function *F) {
  BasicBlock *exit = _Imap[_initial]->getParent();

  if (exit->getTerminator()) {
    exit->getTerminator()->eraseFromParent();
  }
  if (isa<ReturnInst>(_initial)) {
    if (Value *retType = dyn_cast<ReturnInst>(_initial)->getReturnValue()) {
      return ReturnInst::Create(F->getParent()->getContext(), retType, exit);
    }
  }
  if (auto *callInst = dyn_cast<CallInst>(_initial)) {
    Function *ftype = callInst->getCalledFunction();
    if (ftype) {
      if (ftype->getReturnType()->isVoidTy())
        return ReturnInst::Create(F->getParent()->getContext(), nullptr, exit);
    }
  }
  // If PhiCrit was seted, just return the argument that correspondes to the
  // phi instruction criterion. (i.e take an argument and return it)
  if (_phiCrit) {
    for (int k = 0; k < F->arg_size(); ++k) {
      Value *myArg = F->getArg(k);
      if (myArg->getName() == _initial->getName()) {
        return ReturnInst::Create(F->getParent()->getContext(), myArg, exit);
      }
    }
  }
  return ReturnInst::Create(F->getParent()->getContext(), _Imap[_initial],
                            exit);
}

/**
 * @brief Outlines the given slice into a standalone Function.
 *
 * @details This function creates a new standalone function (delegate
 * function) that encapsulates the computation of the original value with
 * respect to which the slice was created. The delegate function is given a
 * unique name to avoid naming conflicts, considering the original function
 * and the initial instruction from which the slice was derived. The
 * function type and arguments are derived from the dependencies (_depArgs)
 * of the slice, and its return type is determined based on the type of the
 * initial instruction.
 *
 * @return The newly created delegate Function that encapsulates the slice.
 */
Function *ProgramSlice::outline() {
  assert(!verifyFunction(*_parentFunction, &errs()));

  const int size = 3;
  if (!_canOutline.first) {
    LLVM_DEBUG(dbgs() << _canOutline.second << '\n');
    return nullptr;
  }
  if (_instsInSlice.size() < size) {
    LLVM_DEBUG(
        dbgs()
        << "Insufficient number of instructions to outline a new slice...\n");
    LLVM_DEBUG(dbgs() << "The slice must have at least " << size
                      << " instructions to be outlined...\n");
    return nullptr;
  }

  // Get function's return type. If the function is an add of integers,
  // then the function must return an integer.
  Type *FreturnType;
  if (isa<ReturnInst>(_initial)) {
    FreturnType = dyn_cast<ReturnInst>(_initial)->getReturnValue()->getType();
  } else
    FreturnType = _initial->getType();

  // Get function's arguments
  SmallVector<Type *> v;
  SmallVector<StringRef> g;
  DenseMap<Value *, uint> dt;
  uint _i = 0;
  for (auto arg : _depArgs) {
    v.push_back(arg->getType());
    g.push_back(arg->getName());
    dt[arg] = _i++;
  }
  FunctionType *delegateFunctionType = FunctionType::get(FreturnType, v, false);

  // generate a random number to use as suffix for delegate function, to
  // avoid naming conflicts NOTE: we cannot use a simple counter that gets
  // incremented on every slice here, because when optimizing per
  // translation unit, the same function may be sliced across different
  // translation units
  std::random_device rd;
  std::mt19937 mt(rd());
  std::uniform_int_distribution<int64_t> dist(1, 1000000000);
  uint64_t random_num = dist(mt);
  std::string functionName =
      "_daedalus_slice_" + _parentFunction->getName().str() + "_" +
      _initial->getName().str() + "_" + std::to_string(random_num);
  Function *F =
      Function::Create(delegateFunctionType, Function::ExternalLinkage,
                       functionName, _parentFunction->getParent());

  // Let LLVM know that the delegate function is pure, so it can further
  // optimize calls to it

  AttrBuilder builder(_parentFunction->getContext());
  builder.addAttribute(Attribute::NoUnwind);
  builder.addAttribute(Attribute::NoInline);
  builder.addAttribute(Attribute::OptimizeForSize);
  builder.addAttribute(Attribute::WillReturn);
  builder.addAttribute("Daedalus", "1");
  F->addFnAttrs(builder);
  F->setLinkage(GlobalValue::LinkageTypes::InternalLinkage);

  int i = 0;
  for (Argument &arg : F->args()) arg.setName(g[i++]);

  populateFunctionWithBBs(F);
  populateBBsWithInsts(F);
  reorganizeUses(F);
<<<<<<< HEAD
  LLVM_DEBUG(dbgs() << *_initial << '\n');
  if (_initial->getMetadata("ddbg")) {
    dbgs() << "HERE\n" << *F << '\n';
  }
=======
>>>>>>> 055084e3
  rerouteBranches(F);
  addReturnValue(F);
  reorderBlocks(F);
  replaceArgs(F, dt);

<<<<<<< HEAD
  LLVM_DEBUG(dbgs() << "Function being outlined:\n" << *F);
  unsigned int numNoPreds = 0;
  for (auto &block : *F) {
    if (numNoPreds >= 2) {
      LLVM_DEBUG(dbgs() << "Slice with two entry points found: "
                        << block.getName() << "\n");
      F->eraseFromParent();
      return nullptr;
    }
    if (block.empty()) {
      LLVM_DEBUG(dbgs() << "Empty basic block found: " << block.getName()
                        << "\n");
      F->eraseFromParent();
      return nullptr;
    }
    if (block.hasNPredecessors(0)) numNoPreds++;
  }
  if (numNoPreds == 0) {
    LLVM_DEBUG(dbgs() << "Slice without entry point...\n");
    F->eraseFromParent();
    return nullptr;
  }

  if (_initial->getMetadata("ddbg")) {
    dbgs() << "HERE\n" << *F << '\n';
  }

  if (verifyFunction(*F, &errs())) {
    errs() << "Outlined function is broken...\n";
    F->eraseFromParent();
    return nullptr;
  }

  LLVM_DEBUG(dbgs() << *F << '\n');
=======
  LLVM_DEBUG(dbgs() << "Outlined function:\n" << *F);
  assert(!verifyFunction(*F, &errs()));
>>>>>>> 055084e3

  return F;
}

/**
 * @brief Retrieves the mapping of original instructions to their
 * corresponding instructions in the sliced function.
 *
 * @details This function returns a map where each key is an original
 * instruction from the original function, and the corresponding value is
 * the cloned instruction that exists in the sliced function.
 *
 * @return A map of original instructions to their corresponding
 * instructions in the sliced function.
 */
std::map<Instruction *, Instruction *> ProgramSlice::getInstructionInSlice() {
  return _Imap;
}<|MERGE_RESOLUTION|>--- conflicted
+++ resolved
@@ -293,15 +293,9 @@
       }
     }
   }
-<<<<<<< HEAD
   LOG_SET_INFO(get_data_dependences_for, visited);
-  dataDependence ret = {BBs, deps, phiArguments, phiCrit, phiOnArgs};
-  return {status, ret};
-=======
-
   dataDependence result = {BBs, deps, phiArguments, phiCrit, phiOnArgs};
   return {status, result};
->>>>>>> 055084e3
 }
 
 /**
@@ -1058,57 +1052,13 @@
   populateFunctionWithBBs(F);
   populateBBsWithInsts(F);
   reorganizeUses(F);
-<<<<<<< HEAD
-  LLVM_DEBUG(dbgs() << *_initial << '\n');
-  if (_initial->getMetadata("ddbg")) {
-    dbgs() << "HERE\n" << *F << '\n';
-  }
-=======
->>>>>>> 055084e3
   rerouteBranches(F);
   addReturnValue(F);
   reorderBlocks(F);
   replaceArgs(F, dt);
 
-<<<<<<< HEAD
-  LLVM_DEBUG(dbgs() << "Function being outlined:\n" << *F);
-  unsigned int numNoPreds = 0;
-  for (auto &block : *F) {
-    if (numNoPreds >= 2) {
-      LLVM_DEBUG(dbgs() << "Slice with two entry points found: "
-                        << block.getName() << "\n");
-      F->eraseFromParent();
-      return nullptr;
-    }
-    if (block.empty()) {
-      LLVM_DEBUG(dbgs() << "Empty basic block found: " << block.getName()
-                        << "\n");
-      F->eraseFromParent();
-      return nullptr;
-    }
-    if (block.hasNPredecessors(0)) numNoPreds++;
-  }
-  if (numNoPreds == 0) {
-    LLVM_DEBUG(dbgs() << "Slice without entry point...\n");
-    F->eraseFromParent();
-    return nullptr;
-  }
-
-  if (_initial->getMetadata("ddbg")) {
-    dbgs() << "HERE\n" << *F << '\n';
-  }
-
-  if (verifyFunction(*F, &errs())) {
-    errs() << "Outlined function is broken...\n";
-    F->eraseFromParent();
-    return nullptr;
-  }
-
-  LLVM_DEBUG(dbgs() << *F << '\n');
-=======
   LLVM_DEBUG(dbgs() << "Outlined function:\n" << *F);
   assert(!verifyFunction(*F, &errs()));
->>>>>>> 055084e3
 
   return F;
 }
