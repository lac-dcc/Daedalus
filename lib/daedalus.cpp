/**
 *  @file   daedalus.cpp
 *  @brief  Daedalus Pass Source File
 *  @author Compilers Lab (UFMG)
 *  @date   2024-07-08
 ***********************************************/
#include "../include/daedalus.h"
#include "../include/ProgramSlice.h"
#include "../include/debugCommon.h"
#include "../include/reports.h"
#include "llvm/ADT/SmallPtrSet.h"
#include "llvm/ADT/Statistic.h"
#include "llvm/ADT/StringRef.h"
#include "llvm/Analysis/CFGPrinter.h"
#include "llvm/Analysis/LoopInfo.h"
#include "llvm/Analysis/PostDominators.h"
#include "llvm/Analysis/TargetLibraryInfo.h"
#include "llvm/IR/Attributes.h"
#include "llvm/IR/BasicBlock.h"
#include "llvm/IR/Constants.h"
#include "llvm/IR/Function.h"
#include "llvm/IR/InstrTypes.h"
#include "llvm/IR/Instruction.h"
#include "llvm/IR/Instructions.h"
#include "llvm/IR/PassManager.h"
#include "llvm/IR/Verifier.h"
#include "llvm/Support/Casting.h"
#include "llvm/Support/Debug.h"
#include "llvm/Support/GraphWriter.h"
#include "llvm/Support/NativeFormatting.h"
#include "llvm/Support/raw_ostream.h"
#include "llvm/Transforms/IPO/MergeFunctions.h"
#include <filesystem>
#include <llvm/Pass.h>
// #include "llvm/Transforms/IPO/FunctionMerging.h"
#include "llvm/Support/CommandLine.h"
#include "llvm/Transforms/Utils/Cloning.h"
#include "llvm/Transforms/Utils/ValueMapper.h"
#include <csignal>
#include <memory>
#include <set>
#include <system_error>

using namespace llvm;

#define DEBUG_TYPE "daedalus"

STATISTIC(TotalFunctionsOutlined, "Total number of functions outlined");
STATISTIC(TotalSlicesMerged, "Total number of slices that got merged");
STATISTIC(TotalSlicesDiscarded, "Total number of slices that got discarded");
STATISTIC(SizeOfLargestSliceBeforeMerging,
          "Size of the largest slice function before merging step");
STATISTIC(SizeOfLargestSliceAfterMerging,
          "Size of the largest slice function after merging step");
static cl::opt<bool>
    dumpDot("dump-dot",
            cl::desc("Export function slice CFGs as DOT graph files in a "
                     "dedicated directory per source file"),
            cl::init(false));

/**
 * @brief Determines if an instruction type can be used as slice criterion.
 *
 * @details This function checks if the given instruction is one of several
 * types that should not be considered for slicing, such as branch instructions,
 * return instructions, alloca instructions, comparison instructions, load
 * instructions, and store instructions. If the instruction is a PHI
 * node, it must not have users that are also PHI nodes within the same basic
 * block.
 *
 * @param I The instruction to check.
 * @return True if the instruction type can be sliced, false otherwise.
 */
bool canBeSliceCriterion(Instruction &I) {
  if (isa<BranchInst>(I)) return false; // Branch Instruction have badref
  if (isa<ReturnInst>(I)) return false;
  if (isa<AllocaInst>(I)) return false; // No needed
  if (isa<ICmpInst>(I)) return false;
  if (isa<LoadInst>(I)) return false;
  if (isa<StoreInst>(I)) return false;

  // PHINodes MUST be at the top of basic blocks. If our criterion
  // is a PHINode, it will be replaced by a call site. Consequently,
  // all PHINodes below it MUST be moved above our criterion. However,
  // if at least one of these PHINodes is a user of our criterion, it
  // will not dominate all its uses. In this case, we cannot replace it.
  if (PHINode *phi = dyn_cast<PHINode>(&I)) {
    for (User *use : phi->users()) {
      if (Instruction *Iuse = dyn_cast<Instruction>(use))
        if (isa<PHINode>(Iuse) && Iuse->getParent() == I.getParent()) {
          LLVM_DEBUG(dbgs() << COLOR::RED
                            << "Criterion is a phi-node which at least one of "
                               "it's users are a Phi-Node and are in the same "
                               "basic block!\n"
                            << COLOR::CLEAN);
          return false;
        }
    }
  }
  return true;
}

/**
 * @brief Attempts to remove an instruction if it meets specific criteria.
 *
 * @details This function attempts to remove an instruction from the given set
 * of instructions if it can be safely removed. It recursively checks if all
 * users of the instruction can be removed.
 *
 * @param I The instruction to attempt to remove.
 * @param s The set of instructions to be considered.
 * @param instMap A map tracking the state of each instruction.
 * @param ini The initial instruction for context.
 * @return True if the instruction was successfully removed, false otherwise.
 */
bool canRemove(Instruction *I, Instruction *ini,
               std::set<Instruction *> &constOriginalInst,
               std::set<Instruction *> &vis,
               std::set<Instruction *> &toRemove) {
  if (ini == I) return true;
  if (toRemove.find(I) != toRemove.end()) return true;

  if (constOriginalInst.find(I) == constOriginalInst.end()) return false;

  if (vis.find(I) != vis.end()) return true;

  if (isa<GlobalValue>(I)) {
    return false;
  };

  if (I->isTerminator()) return false;

  vis.insert(I);

  for (auto U : I->users()) {
    if (!U) continue;
    if (Instruction *J = dyn_cast<Instruction>(U))
      if (!canRemove(J, ini, constOriginalInst, vis, toRemove)) return false;
  }
  toRemove.insert(I);
  return true;
}

/**
 * @brief Checks if a given instruction is self-contained within a set of
 * instructions.
 *
 * This function iterates over a set of original instructions and determines if
 * the given instruction `I` is self-contained. If an instruction `J` from the
 * original set can be removed without affecting `I`, it is added to the
 * `tempToRemove` set.
 *
 * @param origInst A set of original instructions to check against.
 * @param I The instruction to check for self-containment.
 * @param tempToRemove A set of instructions that can be removed without
 * affecting `I`.
 * @return Always returns true.
 */
bool isSelfContained(std::set<Instruction *> origInst, Instruction *I,
                     std::set<Instruction *> &tempToRemove) {
  for (Instruction *J : origInst) {
    if (J->getParent() == nullptr) continue;
    std::set<Instruction *> vis;
    if (I != J) {
      if (canRemove(J, I, origInst, vis, tempToRemove)) tempToRemove.insert(J);
    }
    LOG_SET_INFO(isSelfContained, vis);
  }
  return true;
}

/**
 * @brief Removes instructions from slices and simplifies functions.
 *
 * This function processes a collection of instruction slices, removing
 * instructions that are not self-contained or belong to functions that
 * should not be merged. It also simplifies functions by removing unnecessary
 * instructions and updating function attributes.
 *
 * @param allSlices A vector of instruction slices to process.
 * @param mergeTo A set of functions that are allowed to be merged.
 * @param toSimplify A set of functions that need to be simplified.
 * @return A pair of unsigned integers representing the count of slices that
 *         were not merged and the count of slices that were not self-contained.
 */
std::pair<uint, uint> removeInstructions(std::vector<iSlice> &allSlices,
                                         const std::set<Function *> &mergeTo,
                                         std::set<Function *> &toSimplify) {
  std::set<Instruction *> toRemove;
  std::map<Instruction *, Function *> newCalls;

  uint dontMerge = 0, notSelfContained = 0;

  for (iSlice &slice : allSlices) {
    Instruction *sliceCriterion = slice.I;
    CallInst *callInst = slice.callInst;
    Function *F = slice.F;
    std::set<Instruction *> origInst = slice.constOriginalInst;
    if (F == NULL) continue;
    F = callInst->getCalledFunction();
    if (mergeTo.count(F) == 0) {
      killSlice(F, callInst, sliceCriterion);
      ++dontMerge;
      continue;
    }

    BasicBlock *realEntry = nullptr;
    for (BasicBlock &BB : *F) {
      if (BB.hasNPredecessors(0)) {
        realEntry = &BB;
      }
    }
    realEntry->moveBefore(&F->getEntryBlock());

    if (sliceCriterion->getParent() == nullptr) continue;

    std::set<Instruction *> tempToRemove;
    if (!isSelfContained(origInst, sliceCriterion, tempToRemove)) {
      LLVM_DEBUG(dbgs() << "Not self contained!\n");
      killSlice(F, callInst, sliceCriterion);
      ++notSelfContained;
      continue;
    } else {
      for (auto *inst : tempToRemove) {
        toRemove.insert(inst);
        if (CallInst *cInst = dyn_cast<CallInst>(inst)) {
          Function *G = cInst->getCalledFunction();
          if (G && G->hasFnAttribute(Attribute::NoInline))
            G->removeFnAttr(Attribute::NoInline);
        }
      }
    }
    toSimplify.insert(F);
    toRemove.insert(sliceCriterion);

    LOG_SET_INFO(removeInstructions, origInst);
    LOG_SET_INFO(removeInstructions, tempToRemove);
  }

  LOG_SET_INFO(removeInstructions, toRemove);

  for (auto &e : toRemove) {
    e->replaceAllUsesWith(UndefValue::get(e->getType()));
    e->eraseFromParent();
  }
  return {dontMerge, notSelfContained};
}

/**
 * @brief Removes a function and its call instructions from the LLVM IR.
 *
 * This function replaces all uses of a specified call instruction with a given
 * criterion instruction, then erases the call instruction from its parent. It
 * also removes the NoInline attribute from the function, if present, and
 * replaces all uses of the function with an undefined value before erasing the
 * function from its parent.
 *
 * @param F The function to be removed.
 * @param callInst The call instruction to be replaced and erased.
 * @param criterion The instruction to replace the call instruction with.
 */
void killSlice(Function *F, CallInst *callInst, Instruction *criterion) {
  callInst->replaceAllUsesWith(criterion);
  callInst->eraseFromParent();

  if (!F->getParent()) return;
  // AttrBuilder builder(F->getContext());
  // builder.removeAttribute(Attribute::NoInline);
  F->removeFnAttr(Attribute::NoInline);
  std::set<User *> fUses;
  for (User *U : F->users()) fUses.insert(U);
  for (User *U : fUses) {
    if (CallInst *X = dyn_cast<CallInst>(U)) {
      X->replaceAllUsesWith(UndefValue::get(X->getType()));
      X->eraseFromParent();
    } else {
      LLVM_DEBUG(dbgs() << "Warning: Use of function is not a CallInst!\n");
    }
  }
  F->eraseFromParent();
}

/**
 * @brief Collects and returns a set of instructions from a given function that
 * meet certain criteria.
 *
 * This function iterates over all basic blocks in the provided function and
 * collects instructions that meet specific criteria into a set. The current
 * criteria include:
 * - Instructions that are instances of BinaryOperator.
 *
 * @param F A pointer to the function from which instructions are to be
 * collected.
 * @return A set of pointers to instructions that meet the specified criteria.
 */
std::set<Instruction *> instSetMeetCriterion(FunctionAnalysisManager &FAM,
                                             Function *F) {
  std::set<Instruction *> S;
  for (auto &BB : *F) {
    Instruction *term = BB.getTerminator();
    assert(term && "Error: A basic block in an original function is missing a "
                   "terminator instruction...");

    // if (Instruction *retValue = dyn_cast<ReturnInst>(term))
    //   for (auto &it : retValue->operands())
    //     if (Instruction *Iit = dyn_cast<Instruction>(it)) S.insert(Iit);

    for (Instruction &I : BB) {
      // if (isa<PHINode>(I)) S.insert(&I);
      // llvm::StringRef instName = I.getName();
      // if (instName.find("lcssa") == instName.npos) {
      //   S.insert(&I);
      // }
      if (isa<BinaryOperator>(I)) {
        S.insert(&I);
      }
    }
  }

  LOG_SET_INFO(instSetMeetCriterion, S);
  return S;
}

/**
 * @brief Counts the number of instructions in a given function.
 *
 * This function iterates over all basic blocks in the provided function
 * and sums up the number of instructions in each basic block.
 *
 * @param F Pointer to the function whose instructions are to be counted.
 * @return The total number of instructions in the function.
 */
unsigned int numberOfInstructions(Function *F) {
  unsigned int instCount = 0;
  for (BasicBlock &BB : *F) instCount += BB.size();
  return instCount;
}

/**
 * @brief Counts the number of functions that have been merged into a given
 * function.
 *
 * This function iterates through a map of deleted functions to their
 * corresponding new functions and counts how many times the given function
 * appears as a target of merging.
 *
 * @param F The function to check for merged functions.
 * @param delToNewFunc A map where the key is a deleted function and the value
 * is the function it was merged into.
 * @return The number of functions that have been merged into the given
 * function, including the function itself.
 */
unsigned int
numberOfMergedFunctions(Function *F,
                        std::map<Function *, Function *> &delToNewFunc) {
  unsigned int mergedFuncCount = 1;
  for (auto &pair : delToNewFunc)
    if (pair.second == F) mergedFuncCount++;
  return mergedFuncCount;
}

/**
 * @brief Generates DOT files for a set of functions and stores them in a
 * directory.
 *
 * This function creates a directory named after the module identifier with a
 * suffix ".dump_dot". It then iterates over the provided set of functions, and
 * for each function that has a name, it generates a DOT file representing the
 * function's structure.
 *
 * @param M The module containing the functions.
 * @param newFunctions A set of pointers to functions for which DOT files will
 * be generated.
 */
void functionSlicesToDot(Module &M, const std::set<Function *> &newFunctions) {

  // Create directory
  std::filesystem::path dotDir =
      std::filesystem::current_path() / (M.getModuleIdentifier() + ".dump_dot");

  std::error_code errorCode;

  std::filesystem::create_directory(dotDir, errorCode);

  if (errorCode) {
    errs() << "Failed to create directory '"
           << std::filesystem::absolute(dotDir)
           << "' Reason: " << errorCode.message() << "\n";
    return;
  }

  for (const auto newFunc : newFunctions) {
    if (newFunc->hasName()) {
      // Create a DOT file for the function and handle errors gracefully.
      auto dotFilePath = dotDir / (newFunc->getName().str() + ".dot");
      raw_fd_ostream sliceDotFile(dotFilePath.string(), errorCode);

      // If the file cannot be opened, report the error and skip processing.
      if (errorCode) {
        errs() << "Failed to create slice dot file '"
               << std::filesystem::absolute(dotFilePath)
               << "' Reason: " << errorCode.message() << "\n";
        continue;
      }

      errs() << "Writing '" << std::filesystem::absolute(dotFilePath)
             << "'... ";
      DOTFuncInfo fnInfo(newFunc);
      WriteGraph(sliceDotFile, &fnInfo);
      sliceDotFile.close();
      errs() << "Done.\n";
    }
  }
}

/**
 * @brief Identifies and collects basic blocks in a function that are involved in 
 * try-catch logic, including blocks dominated by invoke instructions and 
 * blocks post-dominated by exception destinations.
 *
 * This function analyzes the control flow of a given function to detect basic 
 * blocks that are part of try-catch constructs. It uses dominator and 
 * post-dominator trees to determine the relationships between blocks.
 *
 * @param F The function to analyze for try-catch logic.
 * @return A set of pointers to basic blocks that are part of try-catch logic.
 */
std::set<BasicBlock *> searchForTryCatchLogic(Function &F) {
  DominatorTree DT(F);
  PostDominatorTree PDT(F);
  std::set<BasicBlock *> tryCatchBlocks;
  for (auto &BB : F) {
    for (auto &I : BB) {
      if (auto *Invoke = dyn_cast<InvokeInst>(&I)) {
        BasicBlock *normalDest = Invoke->getNormalDest();
        BasicBlock *exceptionDest = Invoke->getUnwindDest();
        SmallVector<BasicBlock *, 8> Descendants;
        DT.getDescendants(&BB, Descendants);
        for (BasicBlock *DomBlock : Descendants) {
          if (DT.dominates(&BB, DomBlock)) {
            tryCatchBlocks.insert(DomBlock);
          }
        }
        for (BasicBlock &CatchBB : F) {
          if (PDT.dominates(&CatchBB, exceptionDest)) {
            tryCatchBlocks.insert(&CatchBB);
          }
        }
      }
    }
  }
  return tryCatchBlocks;
}

namespace Daedalus {

/**
 * @brief Runs the Daedalus LLVM pass on a given module.
 *
 * @details This function performs slicing on the given module, creating and
 * outlining program slices, and removing instructions that meet specific
 * criteria. It attempts to merge slices and remove unused instructions from the
 * original functions.
 *
 * @param M The module to run the pass on.
 * @param MAM The module analysis manager.
 * @return The preserved analyses after running the pass.
 */
PreservedAnalyses DaedalusPass::run(Module &M, ModuleAnalysisManager &MAM) {

  std::set<Function *> FtoMap;
  std::vector<iSlice> allSlices;

  if (Error Err = M.materializeAll()) {
    handleAllErrors(std::move(Err), [](const ErrorInfoBase &EIB) {
      errs() << "Error materializing module: " << EIB.message() << "\n";
    });
  }

  for (Function &F : M.getFunctionList())
    if (!F.empty()) FtoMap.insert(&F);

  std::unique_ptr<Module> module =
      std::make_unique<Module>("New_" + M.getName().str(), M.getContext());

  LLVM_DEBUG(dbgs() << "== OUTLINING INST PHASE ==\n");
  FunctionAnalysisManager &FAM =
      MAM.getResult<FunctionAnalysisManagerModuleProxy>(M).getManager();

  for (Function *F : FtoMap) {
    uint ki = 0;
    for (auto &BB : *F) {
      BB.setName((BB.hasName()) ? BB.getName() : "BB_" + std::to_string(ki++));
    }

    // Criterion Set
    std::set<Instruction *> S = instSetMeetCriterion(FAM, F);
    // filter binary instructions for building a set of instructions
    // that can be used as slicing criterion. this function enables us
    // to change how we manage the slicing criterion.

<<<<<<< HEAD
    LOG_SET_INFO(run, S);

    // Replace all uses of I with the correpondent call
    for (Instruction *I : S) {
      LLVM_DEBUG(dbgs() << *I << '\n');
=======
    // Search for try-catch logic inside the current function
    std::set<BasicBlock *> tryCatchBlocks = searchForTryCatchLogic(*F);

    // Replace all uses of I with the correpondent call
    for (Instruction *I : S) {
>>>>>>> 055084e3
      if (!canBeSliceCriterion(*I)) continue;

      LLVM_DEBUG(dbgs() << "daedalus.cpp: Function: " << F->getName()
                        << ",\n\tInstruction: " << *I << "\n");

      ProgramSlice ps = ProgramSlice(*I, *F, FAM, tryCatchBlocks);
      Function *G = ps.outline();

      if (G == NULL) continue;

      // Get the original instruction to check if it can be removed
      std::map<Instruction *, Instruction *> constOriginalInst =
          ps.getInstructionInSlice();

      std::set<Instruction *> originInstructionSet;
      // SmallPtrSet<Instruction *, 8> originInstructionSet;
      for (auto &e : constOriginalInst) originInstructionSet.insert(e.first);

<<<<<<< HEAD
      // SmallPtrSet<Instruction *, 8> tempToRemove;
      std::set<Instruction *> tempToRemove;
      if (!isSelfContained(originInstructionSet, I, tempToRemove)) {
        LLVM_DEBUG(dbgs() << "Not self contained!\n");
        G->eraseFromParent();
        continue;
      }
=======
      // TODO: remove this if we don't find a good use for it
      // std::set<Instruction *> tempToRemove;
      // if (!isSelfContained(originInstructionSet, I, tempToRemove)) {
      //   LLVM_DEBUG(dbgs() << "Not self contained!\n");
      //   G->eraseFromParent();
      //   continue;
      // }
>>>>>>> 055084e3

      LOG_SET_INFO(run, originInstructionSet);
      LOG_SET_INFO(run, tempToRemove);

      SmallVector<Value *> funcArgs = ps.getOrigFunctionArgs();
      CallInst *callInst =
          CallInst::Create(G, funcArgs, I->getName(), I->getParent());

      Instruction *moveTo = I;
      if (I && isa<PHINode>(I)) moveTo = I->getParent()->getFirstNonPHI();
      callInst->moveBefore(moveTo);
      I->replaceAllUsesWith(callInst);

      LOG_SET_INFO(run, originInstructionSet);
      iSlice slice = {I, callInst, G, funcArgs, originInstructionSet, false};
      allSlices.push_back(slice);

      LLVM_DEBUG(dbgs() << COLOR::GREEN << "outlined!" << COLOR::CLEAN << '\n');
    }
  }

  LOG_SET_INFO(run, FtoMap);

  std::set<Function *> originalFunctions;
  std::set<Function *> outlinedFunctions;
  for (iSlice &slice : allSlices) {
    Instruction *sliceCriterion = slice.I;
    Function *F = slice.F;
    Function *originalF = sliceCriterion->getParent()->getParent();
    originalFunctions.insert(originalF);
    outlinedFunctions.insert(F);
    LLVM_DEBUG(if (numberOfInstructions(F) > SizeOfLargestSliceBeforeMerging)
                   SizeOfLargestSliceBeforeMerging = numberOfInstructions(F););
  }

  LOG_SET_INFO(run, originalFunctions);
  LOG_SET_INFO(run, outlinedFunctions);

  LLVM_DEBUG(dbgs() << "== MERGE SLICES FUNC PHASE ==\n");

  // Say S and T are two slices that will merge, if we replace S by T, Then
  // delToNewFunc is a map from S to T "deleted function to newFunction".
  auto [mergeFunc, delToNewFunc] =
      MergeFunctionsPass::runOnFunctions(outlinedFunctions);

  if (mergeFunc)
    LLVM_DEBUG(dbgs() << "MergeFunc returned true!\n");
  else
    LLVM_DEBUG(dbgs() << "MergeFunc returned false...\n");

  std::set<Function *> mergeTo; // If a function is on this set, there are some
                                // other function that merges with it.
  for (auto [A, B] : delToNewFunc) {
    if (B == nullptr) continue;
    while (delToNewFunc.count(B)) B = delToNewFunc[B];
    assert(!verifyFunction(*B, &errs()));
    LLVM_DEBUG(if (numberOfInstructions(B) > SizeOfLargestSliceAfterMerging)
                   SizeOfLargestSliceAfterMerging = numberOfInstructions(B););
    mergeTo.insert(B);
  }

  LOG_SET_INFO(run, mergeTo);

  // func-merging impl.
  // std::set<Function *> combinedFunctions;
  // std::set<Function *> mergedFunctions;
  // for (auto [I, F, args, origInst, wasRemoved] : allSlices) {
  //     for (auto [I, G, args, origInst, wasRemoved] : allSlices) {
  //         if (F == G)
  //             continue;
  //         if (combinedFunctions.count(F) > 0 || combinedFunctions.count(G)
  //         > 0)
  //             continue;
  //         FunctionMergeResult fmResult =
  //         llvm::ProgramSlice::mergeFunctions(F, G); if
  //         (fmResult.getMergedFunction() != nullptr) {
  //             combinedFunctions.insert(F);
  //             combinedFunctions.insert(G);
  //             mergedFunctions.insert(fmResult.getMergedFunction());
  //         }
  //         LLVM_DEBUG(dbgs() << "-Merged function: "<<
  //         fmResult.getMergedFunction()->getName() << "\n");
  //     }
  // };

  LLVM_DEBUG(dbgs() << "== REMOVING INST PHASE ==\n");

  std::set<Function *> toSimplify;
  auto [dontMerge, notSelfContained] =
      removeInstructions(allSlices, mergeTo, toSimplify);

  LLVM_DEBUG(dbgs() << "== SIMPLIFY PHASE ==\n");

  for (auto F : toSimplify) {
    llvm::ProgramSlice::simplifyCfg(F, FAM);
  }
  for (auto originalF : originalFunctions) {
    llvm::ProgramSlice::simplifyCfg(originalF, FAM);
  }

  LOG_SET_INFO(run, toSimplify);

  LLVM_DEBUG(dbgs() << "== PRINT PHASE ==\n");

  LLVM_DEBUG(
      LLVM_DEBUG(dbgs() << "== REPORT GENERATION PHASE ==\n");
      LLVM_DEBUG(dbgs() << "Exporting slices' metadata to disk...\n");
      std::filesystem::path sourceFileName = M.getModuleIdentifier();
      std::filesystem::path exportedFileName =
          sourceFileName.string() + "_slices_report.log";

      TotalFunctionsOutlined = allSlices.size();
      TotalSlicesMerged = delToNewFunc.size();
      TotalSlicesDiscarded = dontMerge + notSelfContained;

      ReportWriter ReportWriterObj(exportedFileName); ReportWriterObj.writeLine(
          "totalFunctionsOutlined = " + std::to_string(TotalFunctionsOutlined));
      ReportWriterObj.writeLine(
          "totalSlicesMerged = " +
          std::to_string(TotalSlicesMerged)); // Note: all delToNewFunc keys are
                                              // unique slices
      ReportWriterObj.writeLine("totalSlicesDiscarded = " +
                                std::to_string(TotalSlicesDiscarded));
      ReportWriterObj.writeLine(
          "sizeOfLargestSliceBeforeMerging = " +
          std::to_string(SizeOfLargestSliceBeforeMerging));
      ReportWriterObj.writeLine("sizeOfLargestSliceAfterMerging = " +
                                std::to_string(SizeOfLargestSliceAfterMerging));
      ReportWriterObj.writeLine("mergedSlicesMetadata:");

<<<<<<< HEAD
      std::set<Function *> checkedFunctions; 
      for (auto [deletedFunc, newFunc] : delToNewFunc) {
        while (delToNewFunc.count(newFunc)) 
          newFunc = delToNewFunc[newFunc];
=======
      std::set<Function *> checkedFunctions;
      for (auto [deletedFunc, newFunc] : delToNewFunc) {
        while (delToNewFunc.count(newFunc)) newFunc = delToNewFunc[newFunc];
>>>>>>> 055084e3
        if (newFunc->hasName() && checkedFunctions.count(newFunc) == 0) {
          checkedFunctions.insert(newFunc);
          ReportWriterObj.writeLine("\t" + newFunc->getName().str() + ":");
          ReportWriterObj.writeLine(
              "\t\tsize = " + std::to_string(numberOfInstructions(newFunc)));
          ReportWriterObj.writeLine(
              "\t\tnumberOfMergedFunctions = " +
              std::to_string(numberOfMergedFunctions(newFunc, delToNewFunc)));
        }
      }

      LLVM_DEBUG(dbgs() << "Metadata written into '" << exportedFileName
                        << "' file...\n"););

  if (dumpDot) {
    functionSlicesToDot(M, toSimplify);
  }

  assert(!verifyModule(M, &errs())); // assert module is not broken

  return PreservedAnalyses::none();
}
} // namespace Daedalus<|MERGE_RESOLUTION|>--- conflicted
+++ resolved
@@ -499,19 +499,15 @@
     // that can be used as slicing criterion. this function enables us
     // to change how we manage the slicing criterion.
 
-<<<<<<< HEAD
     LOG_SET_INFO(run, S);
 
     // Replace all uses of I with the correpondent call
     for (Instruction *I : S) {
-      LLVM_DEBUG(dbgs() << *I << '\n');
-=======
     // Search for try-catch logic inside the current function
     std::set<BasicBlock *> tryCatchBlocks = searchForTryCatchLogic(*F);
 
     // Replace all uses of I with the correpondent call
     for (Instruction *I : S) {
->>>>>>> 055084e3
       if (!canBeSliceCriterion(*I)) continue;
 
       LLVM_DEBUG(dbgs() << "daedalus.cpp: Function: " << F->getName()
@@ -530,15 +526,6 @@
       // SmallPtrSet<Instruction *, 8> originInstructionSet;
       for (auto &e : constOriginalInst) originInstructionSet.insert(e.first);
 
-<<<<<<< HEAD
-      // SmallPtrSet<Instruction *, 8> tempToRemove;
-      std::set<Instruction *> tempToRemove;
-      if (!isSelfContained(originInstructionSet, I, tempToRemove)) {
-        LLVM_DEBUG(dbgs() << "Not self contained!\n");
-        G->eraseFromParent();
-        continue;
-      }
-=======
       // TODO: remove this if we don't find a good use for it
       // std::set<Instruction *> tempToRemove;
       // if (!isSelfContained(originInstructionSet, I, tempToRemove)) {
@@ -546,10 +533,9 @@
       //   G->eraseFromParent();
       //   continue;
       // }
->>>>>>> 055084e3
 
       LOG_SET_INFO(run, originInstructionSet);
-      LOG_SET_INFO(run, tempToRemove);
+      // LOG_SET_INFO(run, tempToRemove);
 
       SmallVector<Value *> funcArgs = ps.getOrigFunctionArgs();
       CallInst *callInst =
@@ -566,6 +552,7 @@
 
       LLVM_DEBUG(dbgs() << COLOR::GREEN << "outlined!" << COLOR::CLEAN << '\n');
     }
+  }
   }
 
   LOG_SET_INFO(run, FtoMap);
@@ -677,16 +664,9 @@
                                 std::to_string(SizeOfLargestSliceAfterMerging));
       ReportWriterObj.writeLine("mergedSlicesMetadata:");
 
-<<<<<<< HEAD
-      std::set<Function *> checkedFunctions; 
-      for (auto [deletedFunc, newFunc] : delToNewFunc) {
-        while (delToNewFunc.count(newFunc)) 
-          newFunc = delToNewFunc[newFunc];
-=======
       std::set<Function *> checkedFunctions;
       for (auto [deletedFunc, newFunc] : delToNewFunc) {
         while (delToNewFunc.count(newFunc)) newFunc = delToNewFunc[newFunc];
->>>>>>> 055084e3
         if (newFunc->hasName() && checkedFunctions.count(newFunc) == 0) {
           checkedFunctions.insert(newFunc);
           ReportWriterObj.writeLine("\t" + newFunc->getName().str() + ":");
