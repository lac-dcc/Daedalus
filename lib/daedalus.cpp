/**
 *  @file   daedalus.cpp
 *  @brief  Daedalus Pass Source File
 *  @author Compilers Lab (UFMG)
 *  @date   2024-07-08
 ***********************************************/
#include "../include/daedalus.h"
#include "../include/MergeFunc/MergeFunc.h"
#include "../include/debugCommon.h"
#include "../include/wyvern/ProgramSlice.h"
#include "../include/MergeFunc/MergeFunc.h"
#include "llvm/Analysis/LoopInfo.h"
#include "llvm/Analysis/PostDominators.h"
#include "llvm/Analysis/TargetLibraryInfo.h"
#include "llvm/IR/Constants.h"
#include "llvm/IR/Function.h"
#include "llvm/IR/InstIterator.h"
#include "llvm/IR/InstrTypes.h"
#include "llvm/IR/Instructions.h"
#include "llvm/IR/PassManager.h"
#include "llvm/Support/Casting.h"
#include "llvm/Support/Debug.h"
#include "llvm/Support/NativeFormatting.h"
// #include "llvm/Transforms/IPO/FunctionMerging.h"
#include "llvm/Transforms/Utils/Cloning.h"
#include "llvm/Transforms/Utils/ValueMapper.h"
#include <exception>
#include <memory>

using namespace llvm;
#include <llvm/Pass.h>

#define DEBUG_TYPE "Daedalus"

/**
 * @brief Determines if an instruction type can be sliced.
 *
 * @details This function checks if the given instruction is one of several
 * types that should not be considered for slicing, such as branch instructions,
 * return instructions, alloca instructions, comparison instructions, load
 * instructions, and store instructions.
 *
 * @param I The instruction to check.
 * @return True if the instruction type can be sliced, false otherwise.
 */
bool canSliceInstrType(Instruction &I) {
  if (isa<BranchInst>(I)) return false; // Branch Instruction have badref
  if (isa<ReturnInst>(I)) return false;
  if (isa<AllocaInst>(I)) return false; // No needed
  if (isa<ICmpInst>(I)) return false;
  if (isa<LoadInst>(I)) return false;
  if (isa<StoreInst>(I)) return false;
  return true;
}

/**
 * @brief Attempts to remove an instruction if it meets specific criteria.
 *
 * @details This function attempts to remove an instruction from the given set
 * of instructions if it can be safely removed. It recursively checks if all
 * users of the instruction can be removed.
 *
 * @param I The instruction to attempt to remove.
 * @param s The set of instructions to be considered.
 * @param instMap A map tracking the state of each instruction.
 * @param ini The initial instruction for context.
 * @return True if the instruction was successfully removed, false otherwise.
 */
bool canRemove(Instruction *I, Instruction *ini,
               std::set<Instruction *> &constOriginalInst,
               std::set<Instruction *> &vis,
               std::set<Instruction *> &toRemove) {
  if (ini == I) return true;
  if (toRemove.find(I) != toRemove.end()) return true;

  if (constOriginalInst.find(I) == constOriginalInst.end()) return false;

  if (vis.find(I) != vis.end()) return true;

  if (isa<GlobalValue>(I)) {
    return false;
  };

  if (I->isTerminator()) return false;

  vis.insert(I);

  for (auto U : I->users()) {
    if (!U) continue;
    if (Instruction *J = dyn_cast<Instruction>(U))
      if (!canRemove(J, ini, constOriginalInst, vis, toRemove)) return false;
  }
  toRemove.insert(I);
  return true;
}

/**
 * @brief Checks if a program slice can be created for an instruction.
 *
 * @details This function determines if a given instruction can be part of a
 * program slice. Specifically, it ensures that if the instruction is a PHI
 * node, it must not have users that are also PHI nodes within the same basic
 * block.
 *
 * @param I The instruction to check.
 * @return True if the instruction can be part of a program slice, false
 * otherwise.
 */
bool canProgramSlice(Instruction *I) {
  /// PHINode MUST to be at top of basic blocks. If our criterion
  /// is a phi-node it will be replace by an callsite, then all the phi-nodes
  /// under it, MUST to be moved above our criterion. But if at least one
  /// of these phi-nodes is an user of our criterion, then it will not
  /// dominate all the uses. In this case, we cant replace it.
  if (PHINode *phi = dyn_cast<PHINode>(I)) {
    for (User *use : phi->users()) {
      if (Instruction *Iuse = dyn_cast<Instruction>(use))
        if (isa<PHINode>(Iuse) && Iuse->getParent() == I->getParent()) {
          LLVM_DEBUG(dbgs() << COLOR::RED
                            << "Criterion is a phi-node which at least one of "
                               "it's users are a Phi-Node and are in the same "
                               "basic block!\n"
                            << COLOR::CLEAN);
          return false;
        }
    }
  }
  return true;
}

/**
 * @brief Checks if a given instruction meets the slicing criteria.
 *
 * @details For each BasicBlock in the given Function, it checks the terminator
 * instruction. If the terminator is a ReturnInst and has operands, it adds
 * these operands to the set if they are Instructions. Then, for each
 * Instruction within each BasicBlock, if the instruction is a StoreInst, it
 * collects its operands into the set if they are Instructions.
 *
 * @param F Pointer to a LLVM function
 * @return A std::set containing Instruction* which meet specific criteria:
 * 1. The instruction is an operand of a ReturnInst.
 * 2. The instruction is an operand of a StoreInst.
 */
std::set<Instruction *> instSetMeetCriterion(Function *F) {
  std::set<Instruction *> S;
  for (auto &BB : *F) {
    Instruction *term = BB.getTerminator();
    if (!term) {
      LLVM_DEBUG(dbgs() << "Error: Found function with no terminators:\n");
      LLVM_DEBUG(dbgs() << *F << '\n');
      continue;
    };
    // if (Instruction *retValue = dyn_cast<ReturnInst>(term))
    //   for (auto &it : retValue->operands())
    //     if (Instruction *Iit = dyn_cast<Instruction>(it)) S.insert(Iit);

    for (Instruction &I : BB) {
      if (isa<BinaryOperator>(I)) S.insert(&I);
    }

    // for (Instruction &I : BB) {
    //     if (isa<StoreInst>(I)) {
    //         for (auto &p : I.operands())
    //             if (auto *Iit = dyn_cast<Instruction>(p)) S.insert(Iit);
    //     }
    // }
  }

  return S;
}

namespace Daedalus {
/**
 * @brief Runs the Daedalus LLVM pass on a given module.
 *
 * @details This function performs slicing on the given module, creating and
 * outlining program slices, and removing instructions that meet specific
 * criteria. It attempts to merge slices and remove unused instructions from the
 * original functions.
 *
 * @param M The module to run the pass on.
 * @param MAM The module analysis manager.
 * @return The preserved analyses after running the pass.
 */
PreservedAnalyses DaedalusPass::run(Module &M, ModuleAnalysisManager &MAM) {
  std::set<Function *> FtoMap;
  std::vector<iSlice> allSlices;
  if (Error Err = M.materializeAll()) {
    handleAllErrors(std::move(Err), [](const ErrorInfoBase &EIB) {
      errs() << "Error materializing module: " << EIB.message() << "\n";
    });
  }
  for (Function &F : M.getFunctionList())
    if (!F.empty()) FtoMap.insert(&F);

  std::unique_ptr<Module> module =
      std::make_unique<Module>("New_" + M.getName().str(), M.getContext());

  LLVM_DEBUG(dbgs() << "== OUTLINING INST PHASE ==\n");
  for (Function *F : FtoMap) {
    PostDominatorTree PDT;
    PDT.recalculate(*F);

    // Criterion Set
    std::set<Instruction *> S = instSetMeetCriterion(F);

    /// To replace all uses of I with the correpondent call
    for (Instruction *I : S) {
      if (!canSliceInstrType(*I)) continue;
      if (!canProgramSlice(I)) continue;
      LLVM_DEBUG(dbgs() << "Instruction:\t" << *I << '\n');

      LLVM_DEBUG(dbgs() << COLOR::RED);
      ProgramSlice ps = ProgramSlice(*I, *F, PDT);
      LLVM_DEBUG(dbgs() << COLOR::CLEAN);

      Function *G = ps.outline();
      if (G == NULL) continue;
      SmallVector<Value *> funcArgs = ps.getOrigFunctionArgs();

      // Get the original instruction, to check
      // if it can be removed
      std::map<Instruction *, Instruction *> constOriginalInst =
          ps.getInstructionInSlice();

      std::set<Instruction *> originInstructionSet;
      for (auto &e : constOriginalInst) originInstructionSet.insert(e.first);

      iSlice slice = {I, G, funcArgs, originInstructionSet, false};
      allSlices.push_back(slice);

      LLVM_DEBUG(dbgs() << COLOR::GREEN << "outlined!" << COLOR::CLEAN << '\n');
    }
  }

  std::set<Function *> originalFunctions;
  std::set<Function *> outlinedFunctions;
  for (auto [I, F, args, origInst, wasRemoved] : allSlices) {
    Function *originalF = I->getParent()->getParent();
    originalFunctions.insert(originalF);
    outlinedFunctions.insert(F);
  }

  LLVM_DEBUG(dbgs() << "== MERGE SLICES FUNC PHASE ==\n");
  // Try to merge, if cant merge, delete the functions.
  // let on allSlices, only the slice that is worth to merge.
  //

  // mergefunc impl.
  MergeFunc mf;
  auto [mergeFunc, delToNewFunc] = mf.runOnSet(outlinedFunctions);
  if (mergeFunc)
    LLVM_DEBUG(dbgs() << "MergeFunc returned true!\n");
  else
    LLVM_DEBUG(dbgs() << "MergeFunc returned false...\n");

  // func-merging impl.
  // std::set<Function *> combinedFunctions;
  // std::set<Function *> mergedFunctions;
  // for (auto [I, F, args, origInst, wasRemoved] : allSlices) {
  //     for (auto [I, G, args, origInst, wasRemoved] : allSlices) {
  //         if (F == G)
  //             continue;
  //         if (combinedFunctions.count(F) > 0 || combinedFunctions.count(G)
  //         > 0)
  //             continue;
  //         FunctionMergeResult fmResult =
  //         llvm::ProgramSlice::mergeFunctions(F, G); if
  //         (fmResult.getMergedFunction() != nullptr) {
  //             combinedFunctions.insert(F);
  //             combinedFunctions.insert(G);
  //             mergedFunctions.insert(fmResult.getMergedFunction());
  //         }
  //         LLVM_DEBUG(dbgs() << "-Merged function: "<<
  //         fmResult.getMergedFunction()->getName() << "\n");
  //     }
  // };

  LLVM_DEBUG(dbgs() << "== REMOVING INST PHASE ==\n");
  // If it is worth to merge, then substitute the original instruction
  // with the corresponding function call, and removed unsed instructions
  // from original function.
  //
  auto &FAM = MAM.getResult<FunctionAnalysisManagerModuleProxy>(M).getManager();

  std::set<Function *> mergeTo;
  for (auto [A, B] : delToNewFunc) {
    if (B == nullptr) continue;
    mergeTo.insert(B);
  }

  std::set<Instruction *> toRemove;
  std::map<Instruction *, Function *> newCalls;
  std::set<Function *> toSimplify;

  for (auto IS : allSlices) {
    auto [I, F, args, origInst, wasRemoved] = IS;
    if (F == NULL) continue;
    while(delToNewFunc.find(F) != delToNewFunc.end()) {
      F = delToNewFunc[F];
    }
    if (mergeTo.count(F) == 0) {
      F->eraseFromParent();
      continue;
    }
    toSimplify.insert(F);

<<<<<<< HEAD
    std::set<Function *> originalFunctions;
    std::set<Function *> outlinedFunctions;
    for (auto [I, F, args, origInst, wasRemoved] : allSlices) {
	    Function *originalF = I->getParent()->getParent();
        originalFunctions.insert(originalF);
        outlinedFunctions.insert(F);
    }

    LLVM_DEBUG(dbgs() << "== MERGE SLICES FUNC PHASE ==\n");
    // Try to merge, if cant merge, delete the functions.
    // let on allSlices, only the slice that is worth to merge.
    //

    // mergefunc impl.
    MergeFunc mf;
    if (mf.runOnSet(outlinedFunctions))
        LLVM_DEBUG(dbgs() << "MergeFunc returned true!\n");
    else
        LLVM_DEBUG(dbgs() << "MergeFunc returned false...\n");

    // func-merging impl.
    // std::set<Function *> combinedFunctions;
    // std::set<Function *> mergedFunctions;
    // for (auto [I, F, args, origInst, wasRemoved] : allSlices) {
    //     for (auto [I, G, args, origInst, wasRemoved] : allSlices) {
    //         if (F == G)
    //             continue;
    //         if (combinedFunctions.count(F) > 0 || combinedFunctions.count(G) > 0)
    //             continue;
    //         FunctionMergeResult fmResult = llvm::ProgramSlice::mergeFunctions(F, G);
    //         if (fmResult.getMergedFunction() != nullptr) {
    //             combinedFunctions.insert(F);
    //             combinedFunctions.insert(G);
    //             mergedFunctions.insert(fmResult.getMergedFunction());
    //         }
    //         LLVM_DEBUG(dbgs() << "-Merged function: "<< fmResult.getMergedFunction()->getName() << "\n");
    //     }
    // };


    LLVM_DEBUG(dbgs() << "== REMOVING INST PHASE ==\n");
    // If it is worth to merge, then substitute the original instruction
    // with the corresponding function call, and removed unsed instructions
    // from original function.
    //
    // auto &FAM = MAM.getResult<FunctionAnalysisManagerModuleProxy>(M).getManager();
    // std::set<Instruction *> toRemove;
    // for (auto [I, F, args, origInst, wasRemoved] : allSlices) {
    //     if (I->getParent() == nullptr) continue; // I could may be removed by a previous slice;
    //     CallInst *callInst = CallInst::Create(F, args, I->getName(), I->getParent());
    //     Instruction *moveTo = I;
    //     if (I && isa<PHINode>(I)) moveTo = I->getParent()->getFirstNonPHI();
    //     callInst->moveBefore(moveTo);
    //     std::set<Instruction *> constOriginalInst; // set of instructions in original function
    //     for (Instruction *J : origInst) {
    //         if (J->getParent() == nullptr) continue;
    //         std::set<Instruction *> vis;
    //         if (I != J && newRemover(J, I, origInst, vis)) {
    //             J->replaceAllUsesWith(UndefValue::get(J->getType()));
    //             J->eraseFromParent();
    //             toRemove.insert(J);
    //         }
    //     }
    //     origInst.clear();
    //     I->replaceAllUsesWith(callInst);
    //     I->eraseFromParent();
    //     toRemove.insert(I);
    // }
    // for (auto F : outlinedFunctions) {
    //     llvm::ProgramSlice::simplifyCfg(F, FAM);
    // }
    // for (auto originalF : originalFunctions) {
    //     llvm::ProgramSlice::simplifyCfg(originalF, FAM);
    // }
    dbgs() << "ENDFILE\n";
    for (Function &F : M.getFunctionList())
        dbgs() << F << '\n';

    module->print(dbgs(), nullptr);

    return PreservedAnalyses::none();
=======
    if (I->getParent() == nullptr) continue; // I could may be removed
    // by a previous slice;

    CallInst *callInst =
        CallInst::Create(F, args, I->getName(), I->getParent());
    //
    Instruction *moveTo = I;
    if (I && isa<PHINode>(I)) moveTo = I->getParent()->getFirstNonPHI();
    callInst->moveBefore(moveTo);
    //
    newCalls[callInst] = F;
    std::set<Instruction *>
        constOriginalInst; // set of instruction in original function

    for (Instruction *J : origInst) {
      if (J->getParent() == nullptr) continue;
      std::set<Instruction *> vis;
      if (I != J && canRemove(J, I, origInst, vis, toRemove)) {
        toRemove.insert(J);
      }
    }
    I->replaceAllUsesWith(callInst);
    toRemove.insert(I);
  }
  for (auto &e : toRemove) {
    e->replaceAllUsesWith(UndefValue::get(e->getType()));
    e->eraseFromParent();
  }

  for (auto &[callInst, F] : newCalls) {
    if (callInst->users().empty()) {
      toSimplify.erase(F);
      callInst->eraseFromParent();
      if (F->users().empty()) F->eraseFromParent();
    }
  }
  for (Function &F : M.getFunctionList()) {
    LLVM_DEBUG(dbgs() << F << '\n');
  }

  for (auto F : toSimplify) {
    llvm::ProgramSlice::simplifyCfg(F, FAM);
  }
  for (auto originalF : originalFunctions) {
    llvm::ProgramSlice::simplifyCfg(originalF, FAM);
  }

  return PreservedAnalyses::none();
>>>>>>> fc50448d
}
} // namespace Daedalus<|MERGE_RESOLUTION|>--- conflicted
+++ resolved
@@ -306,89 +306,6 @@
     }
     toSimplify.insert(F);
 
-<<<<<<< HEAD
-    std::set<Function *> originalFunctions;
-    std::set<Function *> outlinedFunctions;
-    for (auto [I, F, args, origInst, wasRemoved] : allSlices) {
-	    Function *originalF = I->getParent()->getParent();
-        originalFunctions.insert(originalF);
-        outlinedFunctions.insert(F);
-    }
-
-    LLVM_DEBUG(dbgs() << "== MERGE SLICES FUNC PHASE ==\n");
-    // Try to merge, if cant merge, delete the functions.
-    // let on allSlices, only the slice that is worth to merge.
-    //
-
-    // mergefunc impl.
-    MergeFunc mf;
-    if (mf.runOnSet(outlinedFunctions))
-        LLVM_DEBUG(dbgs() << "MergeFunc returned true!\n");
-    else
-        LLVM_DEBUG(dbgs() << "MergeFunc returned false...\n");
-
-    // func-merging impl.
-    // std::set<Function *> combinedFunctions;
-    // std::set<Function *> mergedFunctions;
-    // for (auto [I, F, args, origInst, wasRemoved] : allSlices) {
-    //     for (auto [I, G, args, origInst, wasRemoved] : allSlices) {
-    //         if (F == G)
-    //             continue;
-    //         if (combinedFunctions.count(F) > 0 || combinedFunctions.count(G) > 0)
-    //             continue;
-    //         FunctionMergeResult fmResult = llvm::ProgramSlice::mergeFunctions(F, G);
-    //         if (fmResult.getMergedFunction() != nullptr) {
-    //             combinedFunctions.insert(F);
-    //             combinedFunctions.insert(G);
-    //             mergedFunctions.insert(fmResult.getMergedFunction());
-    //         }
-    //         LLVM_DEBUG(dbgs() << "-Merged function: "<< fmResult.getMergedFunction()->getName() << "\n");
-    //     }
-    // };
-
-
-    LLVM_DEBUG(dbgs() << "== REMOVING INST PHASE ==\n");
-    // If it is worth to merge, then substitute the original instruction
-    // with the corresponding function call, and removed unsed instructions
-    // from original function.
-    //
-    // auto &FAM = MAM.getResult<FunctionAnalysisManagerModuleProxy>(M).getManager();
-    // std::set<Instruction *> toRemove;
-    // for (auto [I, F, args, origInst, wasRemoved] : allSlices) {
-    //     if (I->getParent() == nullptr) continue; // I could may be removed by a previous slice;
-    //     CallInst *callInst = CallInst::Create(F, args, I->getName(), I->getParent());
-    //     Instruction *moveTo = I;
-    //     if (I && isa<PHINode>(I)) moveTo = I->getParent()->getFirstNonPHI();
-    //     callInst->moveBefore(moveTo);
-    //     std::set<Instruction *> constOriginalInst; // set of instructions in original function
-    //     for (Instruction *J : origInst) {
-    //         if (J->getParent() == nullptr) continue;
-    //         std::set<Instruction *> vis;
-    //         if (I != J && newRemover(J, I, origInst, vis)) {
-    //             J->replaceAllUsesWith(UndefValue::get(J->getType()));
-    //             J->eraseFromParent();
-    //             toRemove.insert(J);
-    //         }
-    //     }
-    //     origInst.clear();
-    //     I->replaceAllUsesWith(callInst);
-    //     I->eraseFromParent();
-    //     toRemove.insert(I);
-    // }
-    // for (auto F : outlinedFunctions) {
-    //     llvm::ProgramSlice::simplifyCfg(F, FAM);
-    // }
-    // for (auto originalF : originalFunctions) {
-    //     llvm::ProgramSlice::simplifyCfg(originalF, FAM);
-    // }
-    dbgs() << "ENDFILE\n";
-    for (Function &F : M.getFunctionList())
-        dbgs() << F << '\n';
-
-    module->print(dbgs(), nullptr);
-
-    return PreservedAnalyses::none();
-=======
     if (I->getParent() == nullptr) continue; // I could may be removed
     // by a previous slice;
 
@@ -437,6 +354,5 @@
   }
 
   return PreservedAnalyses::none();
->>>>>>> fc50448d
 }
 } // namespace Daedalus