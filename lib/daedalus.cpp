/**
 *  @file   daedalus.cpp
 *  @brief  Daedalus Pass Source File
 *  @author Compilers Lab (UFMG)
 *  @date   2024-07-08
 ***********************************************/
#include "../include/daedalus.h"
#include "../include/MergeFunc/MergeFunc.h"
#include "../include/debugCommon.h"
#include "../include/wyvern/ProgramSlice.h"
#include "llvm/Analysis/LoopInfo.h"
#include "llvm/Analysis/PostDominators.h"
#include "llvm/Analysis/TargetLibraryInfo.h"
#include "llvm/IR/Constants.h"
#include "llvm/IR/Function.h"
#include "llvm/IR/InstIterator.h"
#include "llvm/IR/InstrTypes.h"
#include "llvm/IR/Instructions.h"
#include "llvm/IR/PassManager.h"
#include "llvm/Support/Casting.h"
#include "llvm/Support/Debug.h"
#include "llvm/Support/NativeFormatting.h"
// #include "llvm/Transforms/IPO/FunctionMerging.h"
#include "llvm/Transforms/Utils/Cloning.h"
#include "llvm/Transforms/Utils/ValueMapper.h"
#include <exception>
#include <memory>

using namespace llvm;
#include <llvm/Pass.h>

#define DEBUG_TYPE "Daedalus"

/**
 * @brief Determines if an instruction type can be sliced.
 *
 * @details This function checks if the given instruction is one of several
 * types that should not be considered for slicing, such as branch instructions,
 * return instructions, alloca instructions, comparison instructions, load
 * instructions, and store instructions.
 *
 * @param I The instruction to check.
 * @return True if the instruction type can be sliced, false otherwise.
 */
bool canSliceInstrType(Instruction &I) {
  if (isa<BranchInst>(I)) return false; // Branch Instruction have badref
  if (isa<ReturnInst>(I)) return false;
  if (isa<AllocaInst>(I)) return false; // No needed
  if (isa<ICmpInst>(I)) return false;
  if (isa<LoadInst>(I)) return false;
  if (isa<StoreInst>(I)) return false;
  return true;
}

/**
 * @brief Attempts to remove an instruction if it meets specific criteria.
 *
 * @details This function attempts to remove an instruction from the given set
 * of instructions if it can be safely removed. It recursively checks if all
 * users of the instruction can be removed.
 *
 * @param I The instruction to attempt to remove.
 * @param s The set of instructions to be considered.
 * @param instMap A map tracking the state of each instruction.
 * @param ini The initial instruction for context.
 * @return True if the instruction was successfully removed, false otherwise.
 */
bool canRemove(Instruction *I, Instruction *ini,
               std::set<Instruction *> &constOriginalInst,
               std::set<Instruction *> &vis,
               std::set<Instruction *> &toRemove) {
  if (ini == I) return true;
  if (toRemove.find(I) != toRemove.end()) return true;

  if (constOriginalInst.find(I) == constOriginalInst.end()) return false;

  if (vis.find(I) != vis.end()) return true;

  if (isa<GlobalValue>(I)) {
    return false;
  };

  if (I->isTerminator()) return false;

  vis.insert(I);

  for (auto U : I->users()) {
    if (!U) continue;
    if (Instruction *J = dyn_cast<Instruction>(U))
      if (!canRemove(J, ini, constOriginalInst, vis, toRemove)) return false;
  }
  toRemove.insert(I);
  return true;
}

/**
 * @brief Checks if a program slice can be created for an instruction.
 *
 * @details This function determines if a given instruction can be part of a
 * program slice. Specifically, it ensures that if the instruction is a PHI
 * node, it must not have users that are also PHI nodes within the same basic
 * block.
 *
 * @param I The instruction to check.
 * @return True if the instruction can be part of a program slice, false
 * otherwise.
 */
bool canProgramSlice(Instruction *I) {
  /// PHINode MUST to be at top of basic blocks. If our criterion
  /// is a phi-node it will be replace by an callsite, then all the phi-nodes
  /// under it, MUST to be moved above our criterion. But if at least one
  /// of these phi-nodes is an user of our criterion, then it will not
  /// dominate all the uses. In this case, we cant replace it.
  if (PHINode *phi = dyn_cast<PHINode>(I)) {
    for (User *use : phi->users()) {
      if (Instruction *Iuse = dyn_cast<Instruction>(use))
        if (isa<PHINode>(Iuse) && Iuse->getParent() == I->getParent()) {
          LLVM_DEBUG(dbgs() << COLOR::RED
                            << "Criterion is a phi-node which at least one of "
                               "it's users are a Phi-Node and are in the same "
                               "basic block!\n"
                            << COLOR::CLEAN);
          return false;
        }
    }
  }
  return true;
}

/**
 * @brief Checks if a given instruction meets the slicing criteria.
 *
 * @details For each BasicBlock in the given Function, it checks the terminator
 * instruction. If the terminator is a ReturnInst and has operands, it adds
 * these operands to the set if they are Instructions. Then, for each
 * Instruction within each BasicBlock, if the instruction is a StoreInst, it
 * collects its operands into the set if they are Instructions.
 *
 * @param F Pointer to a LLVM function
 * @return A std::set containing Instruction* which meet specific criteria:
 * 1. The instruction is an operand of a ReturnInst.
 * 2. The instruction is an operand of a StoreInst.
 */
std::set<Instruction *> instSetMeetCriterion(Function *F) {
  std::set<Instruction *> S;
  for (auto &BB : *F) {
    Instruction *term = BB.getTerminator();
    if (!term) {
      LLVM_DEBUG(dbgs() << "Error: Found function with no terminators:\n");
      LLVM_DEBUG(dbgs() << *F << '\n');
      continue;
    };
    // if (Instruction *retValue = dyn_cast<ReturnInst>(term))
    //   for (auto &it : retValue->operands())
    //     if (Instruction *Iit = dyn_cast<Instruction>(it)) S.insert(Iit);

    for (Instruction &I : BB) {
      if (isa<BinaryOperator>(I)) S.insert(&I);
    }

    // for (Instruction &I : BB) {
    //     if (isa<StoreInst>(I)) {
    //         for (auto &p : I.operands())
    //             if (auto *Iit = dyn_cast<Instruction>(p)) S.insert(Iit);
    //     }
    // }
  }

  return S;
}

namespace Daedalus {
/**
 * @brief Runs the Daedalus LLVM pass on a given module.
 *
 * @details This function performs slicing on the given module, creating and
 * outlining program slices, and removing instructions that meet specific
 * criteria. It attempts to merge slices and remove unused instructions from the
 * original functions.
 *
 * @param M The module to run the pass on.
 * @param MAM The module analysis manager.
 * @return The preserved analyses after running the pass.
 */
PreservedAnalyses DaedalusPass::run(Module &M, ModuleAnalysisManager &MAM) {
  std::set<Function *> FtoMap;
  std::vector<iSlice> allSlices;
  if (Error Err = M.materializeAll()) {
    handleAllErrors(std::move(Err), [](const ErrorInfoBase &EIB) {
      errs() << "Error materializing module: " << EIB.message() << "\n";
    });
  }
  for (Function &F : M.getFunctionList())
    if (!F.empty()) FtoMap.insert(&F);

  std::unique_ptr<Module> module =
      std::make_unique<Module>("New_" + M.getName().str(), M.getContext());

  LLVM_DEBUG(dbgs() << "== OUTLINING INST PHASE ==\n");
  for (Function *F : FtoMap) {
    PostDominatorTree PDT;
    PDT.recalculate(*F);

    // Criterion Set
    std::set<Instruction *> S = instSetMeetCriterion(F);

    /// To replace all uses of I with the correpondent call
    for (Instruction *I : S) {
      if (!canSliceInstrType(*I)) continue;
      if (!canProgramSlice(I)) continue;
      LLVM_DEBUG(dbgs() << "Instruction:\t" << *I << '\n');

      LLVM_DEBUG(dbgs() << COLOR::RED);
      ProgramSlice ps = ProgramSlice(*I, *F, PDT);
      LLVM_DEBUG(dbgs() << COLOR::CLEAN);

      Function *G = ps.outline();
      if (G == NULL) continue;
      SmallVector<Value *> funcArgs = ps.getOrigFunctionArgs();

      // Get the original instruction, to check
      // if it can be removed
      std::map<Instruction *, Instruction *> constOriginalInst =
          ps.getInstructionInSlice();

      std::set<Instruction *> originInstructionSet;
      for (auto &e : constOriginalInst) originInstructionSet.insert(e.first);

      iSlice slice = {I, G, funcArgs, originInstructionSet, false};
      allSlices.push_back(slice);

      LLVM_DEBUG(dbgs() << COLOR::GREEN << "outlined!" << COLOR::CLEAN << '\n');
    }
  }

  std::set<Function *> originalFunctions;
  std::set<Function *> outlinedFunctions;
  for (auto [I, F, args, origInst, wasRemoved] : allSlices) {
    Function *originalF = I->getParent()->getParent();
    originalFunctions.insert(originalF);
    outlinedFunctions.insert(F);
  }

  LLVM_DEBUG(dbgs() << "== MERGE SLICES FUNC PHASE ==\n");
  // Try to merge, if cant merge, delete the functions.
  // let on allSlices, only the slice that is worth to merge.
  //

  // mergefunc impl.
  MergeFunc mf;
  auto [mergeFunc, delToNewFunc] = mf.runOnSet(outlinedFunctions);
  if (mergeFunc)
    LLVM_DEBUG(dbgs() << "MergeFunc returned true!\n");
  else
    LLVM_DEBUG(dbgs() << "MergeFunc returned false...\n");

  // func-merging impl.
  // std::set<Function *> combinedFunctions;
  // std::set<Function *> mergedFunctions;
  // for (auto [I, F, args, origInst, wasRemoved] : allSlices) {
  //     for (auto [I, G, args, origInst, wasRemoved] : allSlices) {
  //         if (F == G)
  //             continue;
  //         if (combinedFunctions.count(F) > 0 || combinedFunctions.count(G)
  //         > 0)
  //             continue;
  //         FunctionMergeResult fmResult =
  //         llvm::ProgramSlice::mergeFunctions(F, G); if
  //         (fmResult.getMergedFunction() != nullptr) {
  //             combinedFunctions.insert(F);
  //             combinedFunctions.insert(G);
  //             mergedFunctions.insert(fmResult.getMergedFunction());
  //         }
  //         LLVM_DEBUG(dbgs() << "-Merged function: "<<
  //         fmResult.getMergedFunction()->getName() << "\n");
  //     }
  // };

  LLVM_DEBUG(dbgs() << "== REMOVING INST PHASE ==\n");
  // If it is worth to merge, then substitute the original instruction
  // with the corresponding function call, and removed unsed instructions
  // from original function.
  //
  auto &FAM = MAM.getResult<FunctionAnalysisManagerModuleProxy>(M).getManager();

  std::set<Function *> mergeTo;
  for (auto [A, B] : delToNewFunc) {
    if (B == nullptr) continue;
    mergeTo.insert(B);
  }

  std::set<Instruction *> toRemove;
  std::map<Instruction *, Function *> newCalls;
  std::set<Function *> toSimplify;

  for (auto IS : allSlices) {
    auto [I, F, args, origInst, wasRemoved] = IS;
    if (F == NULL) continue;
    while(delToNewFunc.find(F) != delToNewFunc.end()) {
      F = delToNewFunc[F];
    }
    if (mergeTo.count(F) == 0) {
      F->eraseFromParent();
      continue;
    }
    toSimplify.insert(F);

    if (I->getParent() == nullptr) continue; // I could may be removed
    // by a previous slice;


    CallInst *callInst =
        CallInst::Create(F, args, I->getName(), I->getParent());
    //
    Instruction *moveTo = I;
    if (I && isa<PHINode>(I)) moveTo = I->getParent()->getFirstNonPHI();
    callInst->moveBefore(moveTo);
    //
    newCalls[callInst] = F;
    std::set<Instruction *>
        constOriginalInst; // set of instruction in original function

    for (Instruction *J : origInst) {
      if (J->getParent() == nullptr) continue;
      std::set<Instruction *> vis;
      if (I != J && canRemove(J, I, origInst, vis, toRemove)) {
        toRemove.insert(J);
      }
    }
    I->replaceAllUsesWith(callInst);
    toRemove.insert(I);
  }
  for (auto &e : toRemove) {
    e->replaceAllUsesWith(UndefValue::get(e->getType()));
    e->eraseFromParent();
  }
  for (auto &[callInst, F] : newCalls) {
    if (callInst->users().empty() && F->users().empty()) {
      callInst->eraseFromParent();
      F->eraseFromParent();
    }
  }

  for (auto &[callInst, F] : newCalls) {
    if (callInst->users().empty()) {
      callInst->eraseFromParent();
      if (F->users().empty()) F->eraseFromParent();
    }
  }
  for (auto F : toSimplify) {
    llvm::ProgramSlice::simplifyCfg(F, FAM);
  }
  for (auto originalF : originalFunctions) {
    llvm::ProgramSlice::simplifyCfg(originalF, FAM);
  }
<<<<<<< HEAD
=======

>>>>>>> bba332ce
  for (Function &F : M.getFunctionList()) {
    LLVM_DEBUG(dbgs() << F << '\n');
  }

  return PreservedAnalyses::none();
}
} // namespace Daedalus<|MERGE_RESOLUTION|>--- conflicted
+++ resolved
@@ -353,10 +353,6 @@
   for (auto originalF : originalFunctions) {
     llvm::ProgramSlice::simplifyCfg(originalF, FAM);
   }
-<<<<<<< HEAD
-=======
-
->>>>>>> bba332ce
   for (Function &F : M.getFunctionList()) {
     LLVM_DEBUG(dbgs() << F << '\n');
   }
