build/
compile_commands.json
.cache/
.obsidian-notes
docs/
<<<<<<< HEAD
Doxyfile
*.ll
=======
tests/*.ll
tests/*.bin
tests/*.log
>>>>>>> 36d00c37
<|MERGE_RESOLUTION|>--- conflicted
+++ resolved
@@ -3,11 +3,6 @@
 .cache/
 .obsidian-notes
 docs/
-<<<<<<< HEAD
-Doxyfile
-*.ll
-=======
 tests/*.ll
 tests/*.bin
-tests/*.log
->>>>>>> 36d00c37
+tests/*.log